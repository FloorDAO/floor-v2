// SPDX-License-Identifier: MIT

pragma solidity ^0.8.0;

import {ERC20Mock} from '@openzeppelin/contracts/mocks/ERC20Mock.sol';

import {ERC721Mock} from './mocks/erc/ERC721Mock.sol';
import {ERC1155Mock} from './mocks/erc/ERC1155Mock.sol';
import {PricingExecutorMock} from './mocks/PricingExecutor.sol';

import {ManualSweeper} from '@floor/sweepers/Manual.sol';
import {AccountDoesNotHaveRole} from '@floor/authorities/AuthorityControl.sol';
import {CollectionRegistry} from '@floor/collections/CollectionRegistry.sol';
import {FLOOR} from '@floor/tokens/Floor.sol';
import {FloorNft} from '@floor/tokens/FloorNft.sol';
import {VeFloorStaking} from '@floor/staking/VeFloorStaking.sol';
import {BaseStrategy} from '@floor/strategies/BaseStrategy.sol';
import {RegisterSweepTrigger} from '@floor/triggers/RegisterSweep.sol';
import {NFTXInventoryStakingStrategy} from '@floor/strategies/NFTXInventoryStakingStrategy.sol';
import {StrategyFactory} from '@floor/strategies/StrategyFactory.sol';
import {NewCollectionWars} from '@floor/voting/NewCollectionWars.sol';
import {SweepWars} from '@floor/voting/SweepWars.sol';
import {EpochManager, EpochTimelocked, NoPricingExecutorSet} from '@floor/EpochManager.sol';
import {CannotSetNullAddress, InsufficientAmount, PercentageTooHigh, Treasury} from '@floor/Treasury.sol';

import {ISweepWars} from '@floor-interfaces/voting/SweepWars.sol';
import {TreasuryEnums} from '@floor-interfaces/Treasury.sol';

import {FloorTest} from './utilities/Environments.sol';

contract EpochManagerTest is FloorTest {
    // Store our mainnet fork information
    uint internal constant BLOCK_NUMBER = 16_616_037;

    address alice;

    address approvedStrategy;
    address approvedCollection;

    address manualSweeper;

    // Track our internal contract addresses
    FLOOR floor;
    VeFloorStaking veFloor;
    ERC20Mock erc20;
    ERC721Mock erc721;
    ERC1155Mock erc1155;
    CollectionRegistry collectionRegistry;
    EpochManager epochManager;
    FloorNft floorNft;
    Treasury treasury;
    PricingExecutorMock pricingExecutorMock;
    NewCollectionWars newCollectionWars;
    SweepWars sweepWars;
    StrategyFactory strategyFactory;

    constructor() forkBlock(BLOCK_NUMBER) {
        // Create our test users
        alice = users[0];

        // Set up our mock pricing executor
        pricingExecutorMock = new PricingExecutorMock();

        // Set up our registries
        collectionRegistry = new CollectionRegistry(address(authorityRegistry));

        // Set up our {Floor} token
        floor = new FLOOR(address(authorityRegistry));
        veFloor = new VeFloorStaking(floor, address(this));

        // Create our {StrategyFactory}
        strategyFactory = new StrategyFactory(
            address(authorityRegistry),
            address(collectionRegistry)
        );

        // Set up our {Treasury}
        treasury = new Treasury(
            address(authorityRegistry),
            address(floor),
            0xC02aaA39b223FE8D0A0e5C4F27eAD9083C756Cc2
        );

        // Create our Gauge Weight Vote contract
        sweepWars = new SweepWars(
            address(collectionRegistry),
            address(strategyFactory),
            address(veFloor),
            address(authorityRegistry),
            address(treasury)
        );

        // Create our Floor NFT
        floorNft = new FloorNft(
            'Floor NFT',  // _name
            'nftFloor',   // _symbol
            250,          // _maxSupply
            5             // _maxMintAmountPerTx
        );

        // Create our {NewCollectionWars} contract
        newCollectionWars = new NewCollectionWars(address(authorityRegistry), address(veFloor));

        epochManager = new EpochManager();
<<<<<<< HEAD
        epochManager.setContracts(
            address(collectionRegistry),
            address(newCollectionWars),
            address(pricingExecutorMock),
            address(treasury),
            address(strategyFactory),
            address(sweepWars),
            address(0)
        );
=======
        epochManager.setContracts(address(newCollectionWars), address(voteMarket));
>>>>>>> e231991f

        // Set our epoch manager
        newCollectionWars.setEpochManager(address(epochManager));
        sweepWars.setEpochManager(address(epochManager));
        treasury.setEpochManager(address(epochManager));

        // Update our veFloor staking receiver to be the {Treasury}
        veFloor.setFeeReceiver(address(treasury));

        // Approve a strategy
        approvedStrategy = address(new NFTXInventoryStakingStrategy());

        // Approve a collection
        approvedCollection = 0x6B175474E89094C44Da98b954EedeAC495271d0F;
        collectionRegistry.approveCollection(approvedCollection, SUFFICIENT_LIQUIDITY_COLLECTION);

        // Set our manual sweeper and approve it for use
        manualSweeper = address(new ManualSweeper());
        treasury.approveSweeper(manualSweeper, true);
    }

    /**
     * ..
     */
    function test_CanSetCurrentEpoch(uint epoch) external {
        // Confirm we have a default epoch of zero
        assertEq(epochManager.currentEpoch(), 0);

        // Set our epoch and confirm that it has changed correctly
        epochManager.setCurrentEpoch(epoch);
        assertEq(epochManager.currentEpoch(), epoch);
    }

    /**
     * ..
     */
    function test_CannotSetCurrentEpochWithoutPermission() external {
        vm.expectRevert('Ownable: caller is not the owner');
        vm.prank(alice);
        epochManager.setCurrentEpoch(3);
    }

    /**
     * ..
     */
    function test_CanSetContracts() external {
        epochManager.setContracts(
            address(2), // newCollectionWars
            address(7) // voteMarket
        );

        assertEq(address(epochManager.newCollectionWars()), address(2));
        assertEq(address(epochManager.voteMarket()), address(7));
    }

    function test_CanScheduleCollectionAdditionEpoch(uint epoch) external {
        // Prevents overflow of `epoch + 1`
        vm.assume(epoch < type(uint).max);

        assertFalse(epochManager.isCollectionAdditionEpoch(epoch));

        vm.prank(address(newCollectionWars));
        epochManager.scheduleCollectionAddtionEpoch(epoch, 1);

        assertTrue(epochManager.isCollectionAdditionEpoch(epoch));

        assertFalse(epochManager.isCollectionAdditionEpoch(epoch + 1));
    }

    function test_CanEndEpoch() public {
        assertEq(epochManager.lastEpoch(), 0);
        assertEq(epochManager.currentEpoch(), 0);

        // Trigger our epoch end
        epochManager.endEpoch();

        assertEq(epochManager.lastEpoch(), block.timestamp);
        assertEq(epochManager.currentEpoch(), 1);
    }

    /**
     * After an epoch has run, there is a minimum wait that must be respected before
     * trying to run it again. If this is not catered for, then we expect a revert.
     */
    function test_CannotCallAnotherEpochWithoutRespectingTimeout() public {
        // Mock our StrategyFactory call to return no vaults
        vm.mockCall(address(strategyFactory), abi.encodeWithSelector(StrategyFactory.strategies.selector), abi.encode(new address[](0)));

        // Call an initial trigger, which should pass as no vaults or staked users
        // are set up for the test.
        epochManager.endEpoch();

        // Calling the epoch again should result in a reversion as we have not
        // respected the enforced timelock.
        vm.expectRevert(abi.encodeWithSelector(EpochTimelocked.selector, block.timestamp + 7 days));
        epochManager.endEpoch();

        // After moving forwards 7 days, we can now successfully end another epoch
        vm.warp(block.timestamp + 7 days);
        epochManager.endEpoch();
    }

    function test_CanHandleEpochStressTest() public {
        uint vaultCount = 10;
        uint stakerCount = 25;

        // Register our epoch end trigger that stores our treasury sweep
        RegisterSweepTrigger registerSweepTrigger = new RegisterSweepTrigger(
            address(newCollectionWars),
            address(pricingExecutorMock),
            address(strategyFactory),
            address(treasury),
            address(sweepWars)
        );

        registerSweepTrigger.setEpochManager(address(epochManager));
        epochManager.setEpochEndTrigger(address(registerSweepTrigger), true);

        // Assign required roles for our trigger and epoch manager contracts
        authorityRegistry.grantRole(authorityControl.TREASURY_MANAGER(), address(registerSweepTrigger));
        authorityRegistry.grantRole(authorityControl.COLLECTION_MANAGER(), address(registerSweepTrigger));
        authorityRegistry.grantRole(authorityControl.VAULT_MANAGER(), address(registerSweepTrigger));
        authorityRegistry.grantRole(authorityControl.COLLECTION_MANAGER(), address(epochManager));

        // Set our sample size of the GWV and to retain 50% of {Treasury} yield
        sweepWars.setSampleSize(5);

        // Mock our Voting mechanism to unlock unlimited user votes without backing and give
        // them a voting power of 1 ether.
        vm.mockCall(address(sweepWars), abi.encodeWithSelector(SweepWars.userVotesAvailable.selector), abi.encode(type(uint).max));
        vm.mockCall(address(veFloor), abi.encodeWithSelector(VeFloorStaking.votingPowerOfAt.selector), abi.encode(1 ether));

        // Mock our vaults response (our {StrategyFactory} has a hardcoded address(8) when we
        // set up the {Treasury} contract).
        address[] memory vaults = new address[](vaultCount);
        address payable[] memory stakers = utilities.createUsers(stakerCount);

        // Loop through our mocked vaults to mint tokens
        for (uint i; i < vaultCount; ++i) {
            // Approve a unique collection
            address collection = address(uint160(uint(vaultCount + i)));
            collectionRegistry.approveCollection(collection, SUFFICIENT_LIQUIDITY_COLLECTION);

            // Deploy our vault
            (, vaults[i]) = strategyFactory.deployStrategy('Test Vault', approvedStrategy, _strategyInitBytes(), collection);

            address[] memory tokens = new address[](1);
            tokens[0] = collection;
            uint[] memory amounts = new uint[](1);
            amounts[0] = 1 ether;

            // Each staker will then deposit and vote
            for (uint j; j < stakerCount; ++j) {
                // Cast votes from this user against the vault collection
                vm.startPrank(stakers[j]);
                sweepWars.vote(collection, 1 ether, false);
                vm.stopPrank();
            }
        }

        // Set our block to a specific one
        vm.roll(12);

        // Trigger our epoch end and pray to the gas gods
        epochManager.endEpoch();

        // We can now confirm the distribution of ETH going to the top collections by
        // querying the `epochSweeps` of the epoch iteration. The arrays in the struct
        // are not included in read attempts as we cannot get the information accurately.
        // The epoch will have incremented in `endEpoch`, so we minus 1.
        (TreasuryEnums.SweepType sweepType, bool completed, string memory message) = treasury.epochSweeps(epochManager.currentEpoch() - 1);

        // assertEq(sweepType, TreasuryEnums.SweepType.SWEEP);
        assertEq(completed, false);
        assertEq(message, '');

        vm.roll(23);

        // Move some funds to the Treasury
        deal(address(treasury), 1000 ether);

        // Sweep the epoch (won't actually sweep as it's manual, so it will just mark it
        // as complete).
        treasury.sweepEpoch(0, manualSweeper, 'Test sweep', 0);

        // Get our updated epoch information
        (sweepType, completed, message) = treasury.epochSweeps(epochManager.currentEpoch() - 1);

        // assertEq(sweepType, TreasuryEnums.SweepType.SWEEP);
        assertEq(completed, true);
        assertEq(message, 'Test sweep');
    }
}<|MERGE_RESOLUTION|>--- conflicted
+++ resolved
@@ -10,6 +10,7 @@
 
 import {ManualSweeper} from '@floor/sweepers/Manual.sol';
 import {AccountDoesNotHaveRole} from '@floor/authorities/AuthorityControl.sol';
+import {VoteMarket} from '@floor/bribes/VoteMarket.sol';
 import {CollectionRegistry} from '@floor/collections/CollectionRegistry.sol';
 import {FLOOR} from '@floor/tokens/Floor.sol';
 import {FloorNft} from '@floor/tokens/FloorNft.sol';
@@ -53,6 +54,7 @@
     NewCollectionWars newCollectionWars;
     SweepWars sweepWars;
     StrategyFactory strategyFactory;
+    VoteMarket voteMarket;
 
     constructor() forkBlock(BLOCK_NUMBER) {
         // Create our test users
@@ -101,25 +103,17 @@
         // Create our {NewCollectionWars} contract
         newCollectionWars = new NewCollectionWars(address(authorityRegistry), address(veFloor));
 
+        // Deploy our {VoteMarket} contract
+        voteMarket = new VoteMarket(address(collectionRegistry), users[1], users[2]);
+
         epochManager = new EpochManager();
-<<<<<<< HEAD
-        epochManager.setContracts(
-            address(collectionRegistry),
-            address(newCollectionWars),
-            address(pricingExecutorMock),
-            address(treasury),
-            address(strategyFactory),
-            address(sweepWars),
-            address(0)
-        );
-=======
         epochManager.setContracts(address(newCollectionWars), address(voteMarket));
->>>>>>> e231991f
 
         // Set our epoch manager
         newCollectionWars.setEpochManager(address(epochManager));
         sweepWars.setEpochManager(address(epochManager));
         treasury.setEpochManager(address(epochManager));
+        voteMarket.setEpochManager(address(epochManager));
 
         // Update our veFloor staking receiver to be the {Treasury}
         veFloor.setFeeReceiver(address(treasury));
