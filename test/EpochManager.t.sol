--- conflicted
+++ resolved
@@ -290,7 +290,6 @@
         assertEq(message, 'Test sweep');
     }
 
-<<<<<<< HEAD
     /**
      * @dev To avoid needing a full integration test, this has just pulled out the
      * key logic.
@@ -312,7 +311,9 @@
             // We need to now confirm that the ETH rewards are the same for each. The
             // equivalent of 10 tokens valued at 1 eth each.
             assertEq(ethRewards, 10 ether);
-=======
+        }
+    }
+
     function test_CanSetAndDeleteEpochEndTriggers(uint8 _delete) external {
         // Set up epoch end triggers
         uint expectedTriggers = type(uint8).max;
@@ -337,7 +338,6 @@
         // deleted index.
         for (uint160 i; i < triggers.length; i++) {
             assertFalse(triggers[i] == address(uint160(_delete)));
->>>>>>> c8d06fa9
         }
     }
 }