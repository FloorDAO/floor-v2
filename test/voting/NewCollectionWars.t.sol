// SPDX-License-Identifier: MIT

pragma solidity ^0.8.0;

import {IERC20} from '@openzeppelin/contracts/token/ERC20/IERC20.sol';
import {IERC721} from '@openzeppelin/contracts/token/ERC721/IERC721.sol';

import {PricingExecutorMock} from '../mocks/PricingExecutor.sol';

import {MercenarySweeper} from '@floor/sweepers/Mercenary.sol';
import {AccountDoesNotHaveRole} from '@floor/authorities/AuthorityControl.sol';
import {CollectionRegistry} from '@floor/collections/CollectionRegistry.sol';
import {FLOOR} from '@floor/tokens/Floor.sol';
import {FloorNft} from '@floor/tokens/FloorNft.sol';
import {VeFloorStaking} from '@floor/staking/VeFloorStaking.sol';
import {NFTXInventoryStakingStrategy} from '@floor/strategies/NFTXInventoryStakingStrategy.sol';
import {StrategyFactory} from '@floor/strategies/StrategyFactory.sol';
<<<<<<< HEAD
=======
import {RegisterSweepTrigger} from '@floor/triggers/RegisterSweep.sol';
import {NewCollectionNftOptionVotingPowerCalculator} from '@floor/voting/calculators/NewCollectionNftOptionVotingPower.sol';
>>>>>>> e231991f
import {NewCollectionWars} from '@floor/voting/NewCollectionWars.sol';
import {SweepWars} from '@floor/voting/SweepWars.sol';
import {EpochManager, EpochTimelocked, NoPricingExecutorSet} from '@floor/EpochManager.sol';
import {CannotSetNullAddress, InsufficientAmount, PercentageTooHigh, Treasury} from '@floor/Treasury.sol';

import {ERC1155Mock} from '../mocks/erc/ERC1155Mock.sol';
import {ERC721Mock} from '../mocks/erc/ERC721Mock.sol';
import {SweeperMock} from '../mocks/Sweeper.sol';
import {FloorTest} from '../utilities/Environments.sol';

contract NewCollectionWarsTest is FloorTest {
    // Store our mainnet fork information
    uint internal constant BLOCK_NUMBER = 16_616_037;

    // Contract references to be deployed
    EpochManager epochManager;
    FLOOR floor;
    FloorNft floorNft;
    NewCollectionWars newCollectionWars;
    VeFloorStaking veFloor;
    CollectionRegistry collectionRegistry;
    Treasury treasury;
    PricingExecutorMock pricingExecutorMock;
    SweepWars sweepWars;
    StrategyFactory strategyFactory;

    address alice;
    address bob;
    address carol;

    uint war;

    ERC721Mock mock721;
    ERC1155Mock mock1155;

    uint[][] indexes;

    constructor() forkBlock(BLOCK_NUMBER) {
        // Set up our mock pricing executor
        pricingExecutorMock = new PricingExecutorMock();

        // Set up our registries
        collectionRegistry = new CollectionRegistry(address(authorityRegistry));

        // Set up our {Floor} token
        floor = new FLOOR(address(authorityRegistry));
        veFloor = new VeFloorStaking(floor, address(this));

        // Create our {StrategyFactory}
        strategyFactory = new StrategyFactory(
            address(authorityRegistry),
            address(collectionRegistry)
        );

        // Set up our {Treasury}
        treasury = new Treasury(
            address(authorityRegistry),
            address(floor),
            0xC02aaA39b223FE8D0A0e5C4F27eAD9083C756Cc2
        );

        // Mock some WETH into our {Treasury} to fund the sweeps
        deal(0xC02aaA39b223FE8D0A0e5C4F27eAD9083C756Cc2, address(treasury), 1000 ether);

        // Create our Gauge Weight Vote contract
        sweepWars = new SweepWars(
            address(collectionRegistry),
            address(strategyFactory),
            address(veFloor),
            address(authorityRegistry),
            address(treasury)
        );

        // Set up our veFloor token
        veFloor = new VeFloorStaking(floor, address(treasury));

        // Create our Floor NFT
        floorNft = new FloorNft(
            'Floor NFT',  // _name
            'nftFloor',   // _symbol
            250,          // _maxSupply
            5             // _maxMintAmountPerTx
        );

        // Create our {NewCollectionWars} contract
        newCollectionWars = new NewCollectionWars(address(authorityRegistry), address(veFloor));

        // Create our {EpochManager} contract and assign it to required contracts
        epochManager = new EpochManager();
        newCollectionWars.setEpochManager(address(epochManager));
        veFloor.setEpochManager(address(epochManager));
        sweepWars.setEpochManager(address(epochManager));
        treasury.setEpochManager(address(epochManager));

        epochManager.setContracts(
            address(newCollectionWars),
            address(0) // Vote Market not needed for these tests
        );

        // Create some mock tokens
        mock721 = new ERC721Mock();
        mock1155 = new ERC1155Mock();

        // Map some users to simpler addresses
        (alice, bob, carol) = (users[0], users[1], users[2]);

        // Give our test users a selection of ERC721 and ERC1155 tokens
        for (uint i; i < 10; ++i) {
            mock721.mint(alice, i);
            mock1155.mint(alice, i, 10, bytes(''));

            mock721.mint(carol, i + 10);
            mock1155.mint(carol, i + 10, 10, bytes(''));
        }

<<<<<<< HEAD
=======
        // Deploy our NFT option calculator
        NewCollectionNftOptionVotingPowerCalculator calculator = new NewCollectionNftOptionVotingPowerCalculator();
        newCollectionWarOptions.setNftVotingPowerCalculator(address(calculator));

        // Register our epoch end trigger that stores our treasury sweep
        RegisterSweepTrigger registerSweepTrigger = new RegisterSweepTrigger(
            address(newCollectionWars),
            address(pricingExecutorMock),
            address(strategyFactory),
            address(treasury),
            address(sweepWars)
        );
        registerSweepTrigger.setEpochManager(address(epochManager));
        epochManager.setEpochEndTrigger(address(registerSweepTrigger), true);

        // Grant required roles for our trigger to work
        /* Allows our trigger to register a sweep in the {Treasury} */
        authorityRegistry.grantRole(authorityControl.TREASURY_MANAGER(), address(registerSweepTrigger));

        /* Allows our trigger to take a snapshot of the strategies */
        authorityRegistry.grantRole(authorityControl.VAULT_MANAGER(), address(registerSweepTrigger));

        /* Allows our trigger and the epoch manager to end a floor war */
        authorityRegistry.grantRole(authorityControl.COLLECTION_MANAGER(), address(registerSweepTrigger));
        authorityRegistry.grantRole(authorityControl.COLLECTION_MANAGER(), address(epochManager));
>>>>>>> e231991f
    }

    function setUp() public {
        // Set up a collections array
        address[] memory collections = new address[](5);
        collections[0] = address(1);
        collections[1] = address(mock721);
        collections[2] = address(mock1155);
        collections[3] = address(4);
        collections[4] = address(5);

        bool[] memory isErc1155 = new bool[](5);
        isErc1155[0] = false;
        isErc1155[1] = false;
        isErc1155[2] = true;
        isErc1155[3] = false;
        isErc1155[4] = false;

        uint[] memory floorPrices = new uint[](5);
        floorPrices[0] = 1 ether;
        floorPrices[1] = 0.75 ether;
        floorPrices[2] = 1 ether;
        floorPrices[3] = 0.5 ether;
        floorPrices[4] = 0.5 ether;

        // Set up a war
        war = newCollectionWars.createFloorWar(1, collections, isErc1155, floorPrices);

        // Move to our next epoch to activate the created war at epoch 1
        epochManager.endEpoch();

        // Skip forward so that epoch is unlocked
        vm.warp(block.timestamp + 7 days);

        // Grant Alice and Bob plenty of veFLOOR tokens to play with
        floor.mint(alice, 100 ether);
        floor.mint(bob, 50 ether);

        vm.startPrank(alice);
        floor.approve(address(veFloor), 100 ether);
        veFloor.deposit(100 ether, 6);
        vm.stopPrank();

        vm.startPrank(bob);
        floor.approve(address(veFloor), 50 ether);
        veFloor.deposit(50 ether, 6);
        vm.stopPrank();
    }

    function test_CanGetUserVotingPower() external {
        assertEq(newCollectionWars.userVotingPower(alice), 100 ether);
        assertEq(newCollectionWars.userVotingPower(bob), 50 ether);
        assertEq(newCollectionWars.userVotingPower(carol), 0 ether);

        vm.prank(alice);
        newCollectionWars.vote(address(1));

        assertEq(newCollectionWars.userVotingPower(alice), 100 ether);
        assertEq(newCollectionWars.userVotingPower(bob), 50 ether);
        assertEq(newCollectionWars.userVotingPower(carol), 0 ether);
    }

    function test_CanGetUserVotesAvailable() external {
        assertEq(newCollectionWars.userVotesAvailable(war, alice), 100 ether);
        assertEq(newCollectionWars.userVotesAvailable(war, bob), 50 ether);
        assertEq(newCollectionWars.userVotesAvailable(war, carol), 0 ether);

        vm.prank(alice);
        newCollectionWars.vote(address(1));

        assertEq(newCollectionWars.userVotesAvailable(war, alice), 0 ether);
        assertEq(newCollectionWars.userVotesAvailable(war, bob), 50 ether);
        assertEq(newCollectionWars.userVotesAvailable(war, carol), 0 ether);

        assertEq(newCollectionWars.userVotesAvailable(war + 1, alice), 100 ether);
        assertEq(newCollectionWars.userVotesAvailable(war + 1, bob), 50 ether);
        assertEq(newCollectionWars.userVotesAvailable(war + 1, carol), 0 ether);
    }

    function test_CanVote() external {
        vm.prank(alice);
        newCollectionWars.vote(address(1));

        vm.prank(bob);
        newCollectionWars.vote(address(mock721));

        vm.prank(carol);
        newCollectionWars.vote(address(mock1155));
    }

    function test_CanRevote() external {
        vm.startPrank(alice);
        newCollectionWars.vote(address(mock721));
        newCollectionWars.vote(address(mock1155));
        vm.stopPrank();
    }

    function test_CannotVoteOnInvalidWarCollection() external {
        vm.expectRevert('Invalid collection');
        vm.prank(alice);
        newCollectionWars.vote(address(10));
    }

    function test_CanCreateFloorWar() external {
        // This is tested in the instantiation of the test
    }

    function test_CanEndFloorWar(uint currentEpoch) external {
        vm.assume(currentEpoch > 0);
        vm.assume(currentEpoch <= 10);

        epochManager.setCurrentEpoch(currentEpoch);

        vm.prank(address(epochManager));
        newCollectionWars.endFloorWar();
    }

    function test_CannotEndFloorWarThatDoesNotExist() external {
        // This will end the existing war
        epochManager.endEpoch();

        // We then try to end another floor war, but none should exist
        vm.expectRevert('No war currently running');
        vm.prank(address(epochManager));
        newCollectionWars.endFloorWar();
    }

    function test_CannotUpdateCollectionFloorPriceToZero() external {
        vm.expectRevert('Invalid floor price');
        newCollectionWars.updateCollectionFloorPrice(address(mock721), 0);
    }

    function test_CannotUpdateCollectionFloorPriceToUnknownCollection() external {
        vm.expectRevert('Invalid collection');
        newCollectionWars.updateCollectionFloorPrice(address(6), 1 ether);
    }

    /**
     * Allows our contract to receive dust ETH back from sweeps.
     */
    receive() external payable {}
}<|MERGE_RESOLUTION|>--- conflicted
+++ resolved
@@ -15,12 +15,10 @@
 import {VeFloorStaking} from '@floor/staking/VeFloorStaking.sol';
 import {NFTXInventoryStakingStrategy} from '@floor/strategies/NFTXInventoryStakingStrategy.sol';
 import {StrategyFactory} from '@floor/strategies/StrategyFactory.sol';
-<<<<<<< HEAD
-=======
 import {RegisterSweepTrigger} from '@floor/triggers/RegisterSweep.sol';
 import {NewCollectionNftOptionVotingPowerCalculator} from '@floor/voting/calculators/NewCollectionNftOptionVotingPower.sol';
->>>>>>> e231991f
 import {NewCollectionWars} from '@floor/voting/NewCollectionWars.sol';
+import {NewCollectionWarOptions} from '@floor/voting/NewCollectionWarOptions.sol';
 import {SweepWars} from '@floor/voting/SweepWars.sol';
 import {EpochManager, EpochTimelocked, NoPricingExecutorSet} from '@floor/EpochManager.sol';
 import {CannotSetNullAddress, InsufficientAmount, PercentageTooHigh, Treasury} from '@floor/Treasury.sol';
@@ -39,6 +37,7 @@
     FLOOR floor;
     FloorNft floorNft;
     NewCollectionWars newCollectionWars;
+    NewCollectionWarOptions newCollectionWarOptions;
     VeFloorStaking veFloor;
     CollectionRegistry collectionRegistry;
     Treasury treasury;
@@ -107,9 +106,16 @@
         // Create our {NewCollectionWars} contract
         newCollectionWars = new NewCollectionWars(address(authorityRegistry), address(veFloor));
 
+        // Create our {NewCollectionWarOptions} contract
+        newCollectionWarOptions = new NewCollectionWarOptions(address(floorNft), address(treasury), address(newCollectionWars));
+
+        // Set our options contract
+        newCollectionWars.setOptionsContract(address(newCollectionWarOptions));
+
         // Create our {EpochManager} contract and assign it to required contracts
         epochManager = new EpochManager();
         newCollectionWars.setEpochManager(address(epochManager));
+        newCollectionWarOptions.setEpochManager(address(epochManager));
         veFloor.setEpochManager(address(epochManager));
         sweepWars.setEpochManager(address(epochManager));
         treasury.setEpochManager(address(epochManager));
@@ -135,8 +141,6 @@
             mock1155.mint(carol, i + 10, 10, bytes(''));
         }
 
-<<<<<<< HEAD
-=======
         // Deploy our NFT option calculator
         NewCollectionNftOptionVotingPowerCalculator calculator = new NewCollectionNftOptionVotingPowerCalculator();
         newCollectionWarOptions.setNftVotingPowerCalculator(address(calculator));
@@ -162,7 +166,6 @@
         /* Allows our trigger and the epoch manager to end a floor war */
         authorityRegistry.grantRole(authorityControl.COLLECTION_MANAGER(), address(registerSweepTrigger));
         authorityRegistry.grantRole(authorityControl.COLLECTION_MANAGER(), address(epochManager));
->>>>>>> e231991f
     }
 
     function setUp() public {
@@ -266,6 +269,76 @@
         newCollectionWars.vote(address(10));
     }
 
+    function test_CanVoteWithCollectionNft721() external {
+        uint[] memory tokenIds = new uint[](2);
+        tokenIds[0] = 0;
+        tokenIds[1] = 1;
+
+        uint40[] memory amounts = new uint40[](2);
+        amounts[0] = 1;
+        amounts[1] = 1;
+
+        uint56[] memory exercisePercents = new uint56[](2);
+        exercisePercents[0] = 80;
+        exercisePercents[1] = 100;
+
+        vm.startPrank(alice);
+        mock721.setApprovalForAll(address(newCollectionWarOptions), true);
+        newCollectionWarOptions.createOption(war, address(mock721), tokenIds, amounts, exercisePercents);
+        vm.stopPrank();
+
+        assertEq(mock721.ownerOf(0), address(newCollectionWarOptions));
+        assertEq(mock721.ownerOf(1), address(newCollectionWarOptions));
+        assertEq(mock721.ownerOf(2), alice);
+    }
+
+    function test_CanVoteWithCollectionNft1155() external {
+        uint[] memory tokenIds = new uint[](2);
+        tokenIds[0] = 0;
+        tokenIds[1] = 1;
+
+        uint40[] memory amounts = new uint40[](2);
+        amounts[0] = 5;
+        amounts[1] = 3;
+
+        uint56[] memory exercisePercents = new uint56[](2);
+        exercisePercents[0] = 50;
+        exercisePercents[1] = 100;
+
+        vm.startPrank(alice);
+        mock1155.setApprovalForAll(address(newCollectionWarOptions), true);
+        newCollectionWarOptions.createOption(war, address(mock1155), tokenIds, amounts, exercisePercents);
+        vm.stopPrank();
+
+        assertEq(mock1155.balanceOf(address(newCollectionWarOptions), 0), 5);
+        assertEq(mock1155.balanceOf(address(newCollectionWarOptions), 1), 3);
+        assertEq(mock1155.balanceOf(address(newCollectionWarOptions), 2), 0);
+
+        assertEq(mock1155.balanceOf(alice, 0), 5);
+        assertEq(mock1155.balanceOf(alice, 1), 7);
+        assertEq(mock1155.balanceOf(alice, 2), 10);
+    }
+
+    function test_CannotVoteWithInvalidCollectionNft() external {
+        uint[] memory tokenIds = new uint[](1);
+        tokenIds[0] = 10;
+
+        uint40[] memory amounts = new uint40[](1);
+        amounts[0] = 1;
+
+        uint56[] memory exercisePercents = new uint56[](1);
+        exercisePercents[0] = 100;
+
+        vm.startPrank(alice);
+        mock721.setApprovalForAll(address(newCollectionWarOptions), true);
+
+        vm.expectRevert('ERC721: caller is not token owner or approved');
+        newCollectionWarOptions.createOption(war, address(mock721), tokenIds, amounts, exercisePercents);
+        vm.stopPrank();
+
+        assertEq(mock721.ownerOf(10), carol);
+    }
+
     function test_CanCreateFloorWar() external {
         // This is tested in the instantiation of the test
     }
@@ -290,6 +363,461 @@
         newCollectionWars.endFloorWar();
     }
 
+    function test_CanExerciseStakedNft721() external {
+        uint[] memory tokenIds = new uint[](2);
+        tokenIds[0] = 0;
+        tokenIds[1] = 1;
+
+        uint40[] memory amounts = new uint40[](2);
+        amounts[0] = 1;
+        amounts[1] = 1;
+
+        uint56[] memory exercisePercents = new uint56[](2);
+        exercisePercents[0] = 80;
+        exercisePercents[1] = 100;
+
+        uint aliceStartAmount = address(alice).balance;
+
+        vm.startPrank(alice);
+        mock721.setApprovalForAll(address(newCollectionWarOptions), true);
+        newCollectionWarOptions.createOption(war, address(mock721), tokenIds, amounts, exercisePercents);
+        vm.stopPrank();
+
+        epochManager.endEpoch();
+
+        newCollectionWarOptions.exerciseOptions{value: 1.35 ether}(war, 1.35 ether);
+
+        assertEq(mock721.ownerOf(0), address(treasury));
+        assertEq(mock721.ownerOf(1), address(treasury));
+
+        // Alice should still have the same ETH amount that she started with, but will have
+        // the additional amounts awaiting her in escrow.
+        assertEq(address(alice).balance, aliceStartAmount);
+        assertEq(newCollectionWarOptions.payments(address(alice)), 0.6 ether + 0.75 ether);
+
+        // Confirm that Alice can then withdraw the payment
+        newCollectionWarOptions.withdrawPayments(payable(alice));
+        assertEq(address(alice).balance, aliceStartAmount + 0.6 ether + 0.75 ether);
+        assertEq(newCollectionWarOptions.payments(address(alice)), 0);
+    }
+
+    function test_CanExerciseStakedNft721ViaSweeper() external {
+        /**
+         * Create and stake 10 tokens at varying discounts.
+         */
+        uint[] memory tokenIds = new uint[](10);
+        for (uint i; i < 10; ++i) {
+            tokenIds[i] = i;
+        }
+
+        uint40[] memory amounts = new uint40[](10);
+        for (uint i; i < 10; ++i) {
+            amounts[i] = 1;
+        }
+
+        uint56[] memory exercisePercents = new uint56[](10);
+        exercisePercents[0] = 20;
+        exercisePercents[1] = 20;
+        exercisePercents[2] = 30;
+        exercisePercents[3] = 30;
+        exercisePercents[4] = 100;
+        exercisePercents[5] = 100;
+        exercisePercents[6] = 0;
+        exercisePercents[7] = 20;
+        exercisePercents[8] = 40;
+        exercisePercents[9] = 40;
+
+        // Set approval for our all of our tokens and stake them
+        vm.startPrank(alice);
+        mock721.setApprovalForAll(address(newCollectionWarOptions), true);
+        newCollectionWarOptions.createOption(war, address(mock721), tokenIds, amounts, exercisePercents);
+        vm.stopPrank();
+
+        // Set our minimum sweep amount in the Treasury to ensure we have a sweep
+        // amount allocation saved against the epoch sweep.
+        treasury.setMinSweepAmount(2 ether);
+
+        // End our epoch, which should create
+        epochManager.endEpoch();
+
+        // Try and sweep the wrong epoch, which will detect we don't have the minimum
+        // require FLOOR tokens, as the first error.
+        vm.expectRevert('Insufficient FLOOR holding');
+        treasury.sweepEpoch(0, address(0), '', 3 ether);
+
+        // Try and sweep the epoch as a non-DAO member
+        vm.startPrank(bob);
+        vm.expectRevert('Only DAO may currently execute');
+        treasury.sweepEpoch(1, address(0), '', 1 ether);
+        vm.stopPrank();
+
+        // Try and sweep the epoch without an approved sweeper
+        vm.expectRevert('Sweeper contract not approved');
+        treasury.sweepEpoch(1, address(0), '', 0 ether);
+
+        // Approve our sweeper contract
+        address sweeperMock = address(new SweeperMock());
+        treasury.approveSweeper(sweeperMock, true);
+
+        // Set up our Mercenary sweeper contract and assign it to our {Treasury}
+        treasury.setMercenarySweeper(address(new MercenarySweeper(address(newCollectionWarOptions))));
+
+        // Try and sweep a contract that is not approved
+        vm.expectRevert('Sweeper contract not approved');
+        treasury.sweepEpoch(1, address(0), '', 0 ether);
+
+        // Approve the sweeper contract
+        treasury.approveSweeper(sweeperMock, true);
+
+        // Try and sweep above the sweep amount and it should fail
+        vm.expectRevert('Merc Sweep cannot be higher than msg.value');
+        treasury.sweepEpoch(1, sweeperMock, '', 3 ether);
+
+        // Now make a sweep call directly via the Treasury to confirm that
+        // our implementation is correctly run. We pass a sweeper mock to
+        // prevent any exceptions during later sweeping.
+        treasury.sweepEpoch(1, sweeperMock, '', 1 ether);
+
+        // The successful mercenary sweep will have purchased specific tokens
+        // and moved them into the {Treasury}. We should now own:
+        // [6, 0, 1, 7, 2, 3, 8, 9]
+        assertEq(IERC721(mock721).ownerOf(0), address(treasury));
+        assertEq(IERC721(mock721).ownerOf(1), address(treasury));
+        assertEq(IERC721(mock721).ownerOf(2), address(treasury));
+        assertEq(IERC721(mock721).ownerOf(3), address(treasury));
+        assertEq(IERC721(mock721).ownerOf(4), address(newCollectionWarOptions));
+        assertEq(IERC721(mock721).ownerOf(5), address(newCollectionWarOptions));
+        assertEq(IERC721(mock721).ownerOf(6), address(treasury));
+        assertEq(IERC721(mock721).ownerOf(7), address(treasury));
+        assertEq(IERC721(mock721).ownerOf(8), address(newCollectionWarOptions));
+        assertEq(IERC721(mock721).ownerOf(9), address(newCollectionWarOptions));
+    }
+
+    function test_CannotExerciseStakedNft721WithInsufficientMsgValue() external {
+        uint[] memory tokenIds = new uint[](2);
+        tokenIds[0] = 0;
+        tokenIds[1] = 1;
+
+        uint40[] memory amounts = new uint40[](2);
+        amounts[0] = 1;
+        amounts[1] = 1;
+
+        uint56[] memory exercisePercents = new uint56[](2);
+        exercisePercents[0] = 80;
+        exercisePercents[1] = 100;
+
+        vm.startPrank(alice);
+        mock721.setApprovalForAll(address(newCollectionWarOptions), true);
+        newCollectionWarOptions.createOption(war, address(mock721), tokenIds, amounts, exercisePercents);
+        vm.stopPrank();
+
+        epochManager.endEpoch();
+
+        vm.expectRevert(); // Throws "EvmError: OutOfFund"
+        newCollectionWarOptions.exerciseOptions{value: 0.1 ether}(war, 1 ether);
+    }
+
+    function test_CanExerciseStakedNft1155() external {
+        uint[] memory tokenIds = new uint[](3);
+        tokenIds[0] = 0;
+        tokenIds[1] = 1;
+        tokenIds[2] = 1;
+
+        uint40[] memory amounts = new uint40[](3);
+        amounts[0] = 5;
+        amounts[1] = 3;
+        amounts[2] = 2;
+
+        uint56[] memory exercisePercents = new uint56[](3);
+        exercisePercents[0] = 25;
+        exercisePercents[1] = 35;
+        exercisePercents[2] = 45;
+
+        uint aliceStartAmount = address(alice).balance;
+
+        vm.startPrank(alice);
+        mock1155.setApprovalForAll(address(newCollectionWarOptions), true);
+        newCollectionWarOptions.createOption(war, address(mock1155), tokenIds, amounts, exercisePercents);
+        vm.stopPrank();
+
+        epochManager.endEpoch();
+
+        /**
+         * From our voting, we should have the following available to the {Treasury}:
+         *  - Token #0 - 5x - 0.25
+         *  - Token #1 - 3x - 0.35
+         *  - Token #1 - 2x - 0.45
+         *
+         * This gives a total exercise cost of 3.2e, so if we specify a smaller amount of
+         * 2e then we should get 5x token #0, 2x token #1 and 0.05e in dust.
+         */
+
+        newCollectionWarOptions.exerciseOptions{value: 2 ether}(war, 2 ether);
+
+        assertEq(mock1155.balanceOf(address(newCollectionWarOptions), 0), 0);
+        assertEq(mock1155.balanceOf(address(newCollectionWarOptions), 1), 3);
+
+        assertEq(mock1155.balanceOf(address(treasury), 0), 5);
+        assertEq(mock1155.balanceOf(address(treasury), 1), 2);
+
+        // Alice should still have the same ETH amount that she started with, but will have
+        // the additional amounts awaiting her in escrow.
+        assertEq(address(alice).balance, aliceStartAmount);
+        assertEq(newCollectionWarOptions.payments(address(alice)), 1.95 ether);
+
+        // Confirm that Alice can then withdraw the payment
+        newCollectionWarOptions.withdrawPayments(payable(alice));
+        assertEq(address(alice).balance, aliceStartAmount + 1.95 ether);
+        assertEq(newCollectionWarOptions.payments(address(alice)), 0);
+    }
+
+    function test_CannotReclaimStakedNftInSameEpoch() external {
+        uint[] memory singleTokenId = new uint[](1);
+        singleTokenId[0] = 0;
+
+        uint[] memory tokenIds = new uint[](2);
+        tokenIds[0] = 0;
+        tokenIds[1] = 1;
+
+        uint40[] memory amounts = new uint40[](2);
+        amounts[0] = 1;
+        amounts[1] = 1;
+
+        uint56[] memory exercisePercents = new uint56[](2);
+        exercisePercents[0] = 100;
+        exercisePercents[1] = 100;
+
+        vm.startPrank(alice);
+        mock721.setApprovalForAll(address(newCollectionWarOptions), true);
+        newCollectionWarOptions.createOption(war, address(mock721), tokenIds, amounts, exercisePercents);
+        vm.stopPrank();
+
+        assertEq(newCollectionWars.collectionVotes(keccak256(abi.encode(war, address(mock721)))), 1.5 ether);
+
+        // Set our exercise percent
+        uint56[] memory claimPercents = new uint56[](1);
+        claimPercents[0] = 100;
+
+        // Set our indexes against the exercise percents
+        uint[] memory index = new uint[](2);
+        index[0] = 0;
+        index[1] = 1;
+        indexes.push(index);
+
+        vm.expectRevert('Currently timelocked');
+        vm.prank(alice);
+        newCollectionWarOptions.reclaimOptions(war, address(mock721), claimPercents, indexes);
+
+        assertEq(mock721.ownerOf(0), address(newCollectionWarOptions));
+        assertEq(mock721.ownerOf(1), address(newCollectionWarOptions));
+    }
+
+    function test_CanReclaimStakedNft() external {
+        uint[] memory tokenIds = new uint[](2);
+        tokenIds[0] = 0;
+        tokenIds[1] = 1;
+
+        uint40[] memory amounts = new uint40[](2);
+        amounts[0] = 1;
+        amounts[1] = 1;
+
+        uint56[] memory exercisePercents = new uint56[](2);
+        exercisePercents[0] = 100;
+        exercisePercents[1] = 100;
+
+        vm.startPrank(alice);
+        mock721.setApprovalForAll(address(newCollectionWarOptions), true);
+        newCollectionWarOptions.createOption(war, address(mock721), tokenIds, amounts, exercisePercents);
+        vm.stopPrank();
+
+        epochManager.endEpoch();
+        epochManager.setCurrentEpoch(4);
+
+        // Set our exercise percent
+        uint56[] memory claimPercents = new uint56[](1);
+        claimPercents[0] = 100;
+
+        // Set our indexes against the exercise percents
+        uint[] memory index = new uint[](2);
+        index[0] = 0;
+        index[1] = 1;
+        indexes.push(index);
+
+        vm.startPrank(alice);
+        newCollectionWarOptions.reclaimOptions(war, address(mock721), claimPercents, indexes);
+        vm.stopPrank();
+
+        assertEq(mock721.ownerOf(0), alice);
+        assertEq(mock721.ownerOf(1), alice);
+    }
+
+    function test_CanReclaimStakedNftThatDidNotWinWithinTimelock() external {
+        vm.prank(bob);
+        newCollectionWars.vote(address(1));
+
+        uint[] memory tokenIds = new uint[](2);
+        tokenIds[0] = 0;
+        tokenIds[1] = 1;
+
+        uint40[] memory amounts = new uint40[](2);
+        amounts[0] = 1;
+        amounts[1] = 1;
+
+        uint56[] memory exercisePercents = new uint56[](2);
+        exercisePercents[0] = 80;
+        exercisePercents[1] = 100;
+
+        vm.startPrank(alice);
+        mock721.setApprovalForAll(address(newCollectionWarOptions), true);
+        newCollectionWarOptions.createOption(war, address(mock721), tokenIds, amounts, exercisePercents);
+        vm.stopPrank();
+
+        epochManager.endEpoch();
+
+        // Set our exercise percent
+        uint56[] memory claimPercents = new uint56[](2);
+        claimPercents[0] = 80;
+        claimPercents[1] = 100;
+
+        // Set our indexes against the exercise percents
+        uint[] memory index = new uint[](1);
+        index[0] = 0;
+        indexes.push(index);
+        indexes.push(index);
+
+        vm.startPrank(alice);
+        newCollectionWarOptions.reclaimOptions(war, address(mock721), claimPercents, indexes);
+        vm.stopPrank();
+
+        assertEq(mock721.ownerOf(0), address(alice));
+        assertEq(mock721.ownerOf(1), address(alice));
+    }
+
+    function test_CannotReclaimStakedNftThatIsTimelocked() external {
+        uint[] memory tokenIds = new uint[](2);
+        tokenIds[0] = 0;
+        tokenIds[1] = 1;
+
+        uint40[] memory amounts = new uint40[](2);
+        amounts[0] = 1;
+        amounts[1] = 1;
+
+        uint56[] memory exercisePercents = new uint56[](2);
+        exercisePercents[0] = 75;
+        exercisePercents[1] = 100;
+
+        vm.startPrank(alice);
+        mock721.setApprovalForAll(address(newCollectionWarOptions), true);
+        newCollectionWarOptions.createOption(war, address(mock721), tokenIds, amounts, exercisePercents);
+        vm.stopPrank();
+
+        // Should only be reclaimable from epoch 2
+        epochManager.endEpoch();
+
+        // Set our exercise percent
+        uint56[] memory claimPercents = new uint56[](2);
+        claimPercents[0] = 75;
+        claimPercents[1] = 100;
+
+        // Set our indexes against the exercise percents
+        uint[] memory index = new uint[](1);
+        index[0] = 0;
+        indexes.push(index);
+        indexes.push(index);
+
+        vm.startPrank(alice);
+        vm.expectRevert('Currently timelocked');
+        newCollectionWarOptions.reclaimOptions(war, address(mock721), claimPercents, indexes);
+        vm.stopPrank();
+
+        assertEq(mock721.ownerOf(0), address(newCollectionWarOptions));
+        assertEq(mock721.ownerOf(1), address(newCollectionWarOptions));
+
+        // Now that an additional 2 epoches have ended, it will now be claimable (one for
+        // the DAO to exercise and one for Floor NFT holders to exercise).
+        vm.warp(block.timestamp + 14 days);
+        epochManager.endEpoch();
+        epochManager.endEpoch();
+
+        vm.prank(alice);
+        newCollectionWarOptions.reclaimOptions(war, address(mock721), claimPercents, indexes);
+
+        assertEq(mock721.ownerOf(0), address(alice));
+        assertEq(mock721.ownerOf(1), address(alice));
+    }
+
+    function test_CannotHaveAnExercisePercentAbove100(uint56 exercisePercent) external {
+        vm.assume(exercisePercent > 100);
+
+        uint[] memory tokenIds = new uint[](1);
+        tokenIds[0] = 0;
+
+        uint40[] memory amounts = new uint40[](1);
+        amounts[0] = 1;
+
+        uint56[] memory exercisePercents = new uint56[](1);
+        exercisePercents[0] = exercisePercent;
+
+        vm.startPrank(alice);
+        mock721.setApprovalForAll(address(newCollectionWarOptions), true);
+
+        vm.expectRevert('Exercise percent above 100%');
+        newCollectionWarOptions.createOption(war, address(mock721), tokenIds, amounts, exercisePercents);
+        vm.stopPrank();
+    }
+
+    function test_CanUpdateCollectionFloorPrice() external {
+        // Cast some base votes that should not be manipulated. Bob will cast
+        // `50 ether` votes from this transaction.
+        vm.prank(bob);
+        newCollectionWars.vote(address(mock721));
+
+        // Cast some NFT votes that should be manipulated
+        uint[] memory tokenIds = new uint[](2);
+        tokenIds[0] = 0;
+        tokenIds[1] = 1;
+
+        uint40[] memory amounts = new uint40[](2);
+        amounts[0] = 1;
+        amounts[1] = 1;
+
+        uint56[] memory exercisePercents = new uint56[](2);
+        exercisePercents[0] = 75;
+        exercisePercents[1] = 100;
+
+        vm.startPrank(alice);
+        mock721.setApprovalForAll(address(newCollectionWarOptions), true);
+        newCollectionWarOptions.createOption(war, address(mock721), tokenIds, amounts, exercisePercents);
+        vm.stopPrank();
+
+        bytes32 warCollection = keccak256(abi.encode(war, address(mock721)));
+
+        // Check our collection vote counts with our initial 0.75e token price
+        assertEq(newCollectionWars.collectionVotes(warCollection), 50 ether + ((0.75 ether * 125) / 100) + 0.75 ether);
+        assertEq(newCollectionWars.collectionNftVotes(warCollection), ((0.75 ether * 125) / 100) + 0.75 ether);
+
+        // 0.75 ether => 1 ether
+        newCollectionWars.updateCollectionFloorPrice(address(mock721), 1 ether);
+
+        // Check our collection vote counts
+        assertAlmostEqual(newCollectionWars.collectionVotes(warCollection), 50 ether + ((1 ether * 125) / 100) + 1 ether, 1);
+        assertAlmostEqual(newCollectionWars.collectionNftVotes(warCollection), ((1 ether * 125) / 100) + 1 ether, 1);
+
+        // 1 ether => 0.5 ether
+        newCollectionWars.updateCollectionFloorPrice(address(mock721), 1 ether);
+
+        // Check our collection vote counts
+        assertAlmostEqual(newCollectionWars.collectionVotes(warCollection), ((0.5 ether * 125) / 100) + 0.5 ether, 1);
+        assertAlmostEqual(newCollectionWars.collectionNftVotes(warCollection), ((0.5 ether * 125) / 100) + 0.5 ether, 1);
+
+        // 0.5 ether => 0.5 ether
+        newCollectionWars.updateCollectionFloorPrice(address(mock721), 0.5 ether);
+
+        // Check our collection vote counts
+        assertAlmostEqual(newCollectionWars.collectionVotes(warCollection), ((0.5 ether * 125) / 100) + 0.5 ether, 1);
+        assertAlmostEqual(newCollectionWars.collectionNftVotes(warCollection), ((0.5 ether * 125) / 100) + 0.5 ether, 1);
+    }
+
     function test_CannotUpdateCollectionFloorPriceToZero() external {
         vm.expectRevert('Invalid floor price');
         newCollectionWars.updateCollectionFloorPrice(address(mock721), 0);
@@ -298,6 +826,106 @@
     function test_CannotUpdateCollectionFloorPriceToUnknownCollection() external {
         vm.expectRevert('Invalid collection');
         newCollectionWars.updateCollectionFloorPrice(address(6), 1 ether);
+    }
+
+    function test_CanExerciseNftAsFloorNftHolder() external {
+        // Unpause the floor nft minting
+        floorNft.setPaused(false);
+
+        // Create a range of options with varied percents
+        uint[] memory tokenIds = new uint[](2);
+        tokenIds[0] = 0;
+        tokenIds[1] = 1;
+
+        uint40[] memory amounts = new uint40[](2);
+        amounts[0] = 1;
+        amounts[1] = 1;
+
+        uint56[] memory exercisePercents = new uint56[](2);
+        exercisePercents[0] = 80;
+        exercisePercents[1] = 100;
+
+        vm.startPrank(alice);
+        mock721.setApprovalForAll(address(newCollectionWarOptions), true);
+        newCollectionWarOptions.createOption(war, address(mock721), tokenIds, amounts, exercisePercents);
+        vm.stopPrank();
+
+        // Mint an NFT to one of our test users
+        vm.prank(alice);
+        floorNft.mint{value: 0.05 ether}(1);
+
+        // Attempt to exercise without a winning collection
+        vm.expectRevert('FloorWar has not ended');
+        vm.prank(alice);
+        newCollectionWarOptions.holderExerciseOptions{value: 0.8 ether}(war, 0, exercisePercents[0], 0);
+
+        // End the war and enter the DAO epoch window
+        epochManager.endEpoch();
+
+        // Attempt to exercise as a holder before the correct window has opened
+        vm.expectRevert('Outside exercise window');
+        vm.prank(alice);
+        newCollectionWarOptions.holderExerciseOptions{value: 0.8 ether}(war, 0, exercisePercents[0], 0);
+
+        // Move to the holder epoch window
+        vm.warp(block.timestamp + 7 days);
+        epochManager.endEpoch();
+
+        // Approve our locker
+        vm.prank(alice);
+        floorNft.approveLocker(address(newCollectionWarOptions), 0);
+
+        // Attempt to exercise an option that does not exist
+        vm.expectRevert('Nothing staked at index');
+        vm.prank(alice);
+        newCollectionWarOptions.holderExerciseOptions{value: 0.8 ether}(war, 0, exercisePercents[0], 1);
+
+        // Exercise as a holder
+        vm.prank(alice);
+        newCollectionWarOptions.holderExerciseOptions{value: 0.8 ether}(war, 0, exercisePercents[0], 0);
+
+        // Attempt to exercise again as a holder
+        vm.expectRevert('Token is already locked');
+        vm.prank(alice);
+        newCollectionWarOptions.holderExerciseOptions{value: 0.8 ether}(war, 0, exercisePercents[0], 0);
+
+        // Attempt to exercise as a non-holder
+        vm.expectRevert('User is not owner, nor currently staked with an approved staker');
+        vm.prank(bob);
+        newCollectionWarOptions.holderExerciseOptions{value: 1 ether}(war, 0, exercisePercents[1], 0);
+
+        // Move forward another epoch to exit the holder epoch window
+        vm.warp(block.timestamp + 7 days);
+        epochManager.endEpoch();
+
+        // Attempt to exercise outside the window, in the future
+        vm.expectRevert('Outside exercise window');
+        vm.prank(alice);
+        newCollectionWarOptions.holderExerciseOptions{value: 1 ether}(war, 0, exercisePercents[1], 0);
+    }
+
+    function test_CanCalculateNftVotingPower() external {
+        assertEq(newCollectionWarOptions.nftVotingPower(war, address(0), 1 ether, 0), 2.0 ether);
+        assertEq(newCollectionWarOptions.nftVotingPower(war, address(0), 1 ether, 10), 1.9 ether);
+        assertEq(newCollectionWarOptions.nftVotingPower(war, address(0), 1 ether, 20), 1.8 ether);
+        assertEq(newCollectionWarOptions.nftVotingPower(war, address(0), 1 ether, 30), 1.7 ether);
+        assertEq(newCollectionWarOptions.nftVotingPower(war, address(0), 1 ether, 40), 1.6 ether);
+        assertEq(newCollectionWarOptions.nftVotingPower(war, address(0), 1 ether, 50), 1.5 ether);
+        assertEq(newCollectionWarOptions.nftVotingPower(war, address(0), 1 ether, 60), 1.4 ether);
+        assertEq(newCollectionWarOptions.nftVotingPower(war, address(0), 1 ether, 70), 1.3 ether);
+        assertEq(newCollectionWarOptions.nftVotingPower(war, address(0), 1 ether, 80), 1.2 ether);
+        assertEq(newCollectionWarOptions.nftVotingPower(war, address(0), 1 ether, 90), 1.1 ether);
+        assertEq(newCollectionWarOptions.nftVotingPower(war, address(0), 1 ether, 100), 1.0 ether);
+        assertEq(newCollectionWarOptions.nftVotingPower(war, address(0), 1 ether, 110), 0.0 ether);
+        assertEq(newCollectionWarOptions.nftVotingPower(war, address(0), 1 ether, 120), 0.0 ether);
+        assertEq(newCollectionWarOptions.nftVotingPower(war, address(0), 1 ether, 130), 0.0 ether);
+        assertEq(newCollectionWarOptions.nftVotingPower(war, address(0), 1 ether, 140), 0.0 ether);
+        assertEq(newCollectionWarOptions.nftVotingPower(war, address(0), 1 ether, 150), 0.0 ether);
+        assertEq(newCollectionWarOptions.nftVotingPower(war, address(0), 1 ether, 160), 0.0 ether);
+        assertEq(newCollectionWarOptions.nftVotingPower(war, address(0), 1 ether, 170), 0.0 ether);
+        assertEq(newCollectionWarOptions.nftVotingPower(war, address(0), 1 ether, 180), 0.0 ether);
+        assertEq(newCollectionWarOptions.nftVotingPower(war, address(0), 1 ether, 190), 0.0 ether);
+        assertEq(newCollectionWarOptions.nftVotingPower(war, address(0), 1 ether, 200), 0.0 ether);
     }
 
     /**
