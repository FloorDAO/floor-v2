--- conflicted
+++ resolved
@@ -251,9 +251,6 @@
         vm.prank(carol);
         newCollectionWars.vote(address(mock1155));
 
-<<<<<<< HEAD
-        /// Audit note - Would recommend checking the various state changes this causes
-=======
         // Confirm our voting levels across users
         assertEq(newCollectionWars.userVotesAvailable(war, alice), 0);
         assertEq(newCollectionWars.userVotes(_warUser(war, alice)), 100 ether);
@@ -271,7 +268,6 @@
         assertEq(newCollectionWars.userCollectionVote(_warUser(war, alice)), address(1));
         assertEq(newCollectionWars.userCollectionVote(_warUser(war, bob)), address(mock721));
         assertEq(newCollectionWars.userCollectionVote(_warUser(war, carol)), address(mock1155));
->>>>>>> 5ec3ffda
     }
 
     function test_CanRevote() external {
@@ -513,10 +509,9 @@
         newCollectionWars.updateCollectionFloorPrice(address(6), 1 ether);
     }
 
-<<<<<<< HEAD
     /// Audit note - Would recommend adding tests of revoke vote and iterative tests with
     ///              multiple votes over multiple periods.
-=======
+
     function _warUser(uint warIndex, address user) internal pure returns (bytes32) {
         return keccak256(abi.encode(warIndex, user));
     }
@@ -524,7 +519,6 @@
     function _warCollection(uint warIndex, address collection) internal pure returns (bytes32) {
         return keccak256(abi.encode(warIndex, collection));
     }
->>>>>>> 5ec3ffda
 
     /**
      * Allows our contract to receive dust ETH back from sweeps.
