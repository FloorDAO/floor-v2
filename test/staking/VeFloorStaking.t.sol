// SPDX-License-Identifier: MIT

pragma solidity ^0.8.0;

import {IERC20} from '@openzeppelin/contracts/token/ERC20/IERC20.sol';

import {FLOOR} from '@floor/tokens/Floor.sol';
import {VeFloorStaking} from '@floor/staking/VeFloorStaking.sol';
import {EpochManager} from '@floor/EpochManager.sol';

import {FloorTest} from '../utilities/Environments.sol';

contract VeFloorStakingTest is FloorTest {
    // Store our max epoch index
    uint internal constant MAX_EPOCH_INDEX = 3;

    // Allow for early withdraw inaccuracy
    uint internal constant MAX_EARLY_WITHDRAW_INACCURACY = 20;

    // Test users
    address alice;

    // Internal contract references
    EpochManager epochManager;
    FLOOR floor;
    VeFloorStaking veFloor;

    constructor() {
        // Map our test user(s)
        alice = users[0];

        // Deploy our floor token
        floor = new FLOOR(address(authorityRegistry));

        // Deploy our staking contract with our test contract as the recipient of fees
        veFloor = new VeFloorStaking(floor, address(this));

        // Create our {EpochManager} contract and assign it to {VeFloorStaking}
        epochManager = new EpochManager();
        veFloor.setEpochManager(address(epochManager));

        floor.mint(address(this), 100 ether);
        floor.approve(address(veFloor), 100 ether);

        // Give Alice some FLOOR that will have permissions to go into the staking contract
        floor.mint(address(alice), 100 ether);
        vm.prank(alice);
        floor.approve(address(veFloor), 100 ether);

        // Set our max loss ratio as 100% (9 decimal accuracy)
        veFloor.setMaxLossRatio(1_000000000);
    }

    function test_ShouldTakeUsersDeposit() external {
        (,, uint amount) = veFloor.depositors(address(this));
        assertEq(amount, 0);
        assertEq(veFloor.balanceOf(address(this)), 0);
        assertEq(veFloor.votingPowerOf(address(this)), 0);

        // Deposit at the max index of the lock period (104 epochs)
        veFloor.deposit(100 ether, MAX_EPOCH_INDEX);

        // Confirm that we should have the full balance available at 0 epoch
        assertEq(veFloor.votingPowerAt(address(this), 0), 100 ether);

        // Confirm that half way through (epoch 52) we still have half full power
        assertEq(veFloor.votingPowerAt(address(this), 4), 100 ether);

        // Confirm that we should still have a full power balance at 104 epoch
        assertEq(veFloor.votingPowerAt(address(this), 104), 100 ether);
    }

<<<<<<< HEAD
    function test_ShouldIncreaseUnlockTimeForDeposit(uint128 initialAmount, uint128 topupAmount) external {
        // Ensure that our initial amount is a value we can calculate power from
        vm.assume(initialAmount > 1 ether);

        // Ensure that the combination of our two values won't overflow
        vm.assume(uint(initialAmount) + topupAmount < 100 ether);

        // Deposit our initial
        veFloor.deposit(initialAmount, 3);
=======
    function test_ShouldIncreaseUnlockTimeForDeposit() external {
        veFloor.deposit(100 ether, 2);
>>>>>>> 5ec3ffda

        setCurrentEpoch(address(epochManager), 2);

        (uint160 epochStart, uint8 epochCount, uint88 amount) = veFloor.depositors(address(this));
        assertEq(epochStart, 0);
<<<<<<< HEAD
        assertEq(epochCount, 12);
        assertEq(amount, initialAmount);

        assertEq(veFloor.votingPowerOf(address(this)), initialAmount / 2);
=======
        assertEq(epochCount, 8);
        assertEq(amount, 100 ether);

        assertEq(veFloor.votingPowerOf(address(this)), _calculateTwoThirds(100 ether));
>>>>>>> 5ec3ffda

        /// Audit Note - May be good to check with non zero here to ensure amount goes up
        veFloor.deposit(topupAmount, MAX_EPOCH_INDEX);

        (epochStart, epochCount, amount) = veFloor.depositors(address(this));
        assertEq(epochStart, 2);
<<<<<<< HEAD
        assertEq(epochCount, 24);
        assertEq(amount, initialAmount + topupAmount);
=======
        assertEq(epochCount, 12);
        assertEq(amount, 100 ether);
>>>>>>> 5ec3ffda

        assertEq(veFloor.votingPowerOf(address(this)), initialAmount + topupAmount);
    }

    function test_ShouldDecreaseUnlockTimeWithEarlyWithdraw() external {
        veFloor.setMaxLossRatio(1000000000); // 100%
        veFloor.setFeeReceiver(address(this));

        // Get our initial FLOOR token holding
        uint floorBalance = floor.balanceOf(address(this));

        // Deposit for 8 epochs
        veFloor.deposit(100 ether, 2);
<<<<<<< HEAD

        // Confirm that our balance has increased by 100 ether
        assertEq(floor.balanceOf(address(this)), floorBalance - 100 ether);

        epochManager.setCurrentEpoch(2);
=======
        setCurrentEpoch(address(epochManager), 2);
>>>>>>> 5ec3ffda

        veFloor.earlyWithdrawTo(address(this), 0 ether, 100 ether);

        /// Audit Note - Should be checking the amount received is correct.
        assertEq(floor.balanceOf(address(this)), floorBalance);

        (uint160 epochStart, uint8 epochCount, uint88 amount) = veFloor.depositors(address(this));
        assertEq(epochStart, 0);
        /// Audit Note - Not deleting the epoc count on withdraw is interesting, and could create
        ///              weird issues. IE: user A deposit for 24 weeks and then withdraws and comes
        ///              back later their address cannot deposit for less than 24 weeks.
        assertEq(epochCount, 0);
        assertEq(amount, 0 ether);

        floor.approve(address(veFloor), 100 ether);
        veFloor.deposit(100 ether, 2);

        (epochStart, epochCount, amount) = veFloor.depositors(address(this));
        assertEq(epochStart, 2);
        assertEq(epochCount, 8);
        assertEq(amount, 100 ether);
    }

    function test_CallDepositWithOneYearLockAndCompareVotingPowerAgainstExpectedValueAfterTheLockEnd() external {
        veFloor.deposit(1 ether, MAX_EPOCH_INDEX);

        assertEq(veFloor.votingPowerAt(address(this), 24), 1 ether);
        assertEq(veFloor.votingPowerAt(address(this), 25), 1 ether);
        assertEq(veFloor.votingPowerAt(address(this), 48), 1 ether);
    }

    function test_CallDepositWithTwoYearLockAndCompareVotingPowerAgainstExpectedValueAfterTheLockEnd() external {
        veFloor.deposit(1 ether, MAX_EPOCH_INDEX);

        assertEq(veFloor.votingPowerAt(address(this), 104), 1 ether);
        assertEq(veFloor.votingPowerAt(address(this), 105), 1 ether);
        assertEq(veFloor.votingPowerAt(address(this), 208), 1 ether);
    }

    function test_ShouldReturnZeroBeforeDepositMade() external {
        setCurrentEpoch(address(epochManager), 1);

        veFloor.deposit(1 ether, MAX_EPOCH_INDEX);

        assertEq(veFloor.votingPowerAt(address(this), 0), 0);
    }

    function test_ShouldWithdrawUsersDeposit() external {
        veFloor.deposit(100 ether, 1);

        setCurrentEpoch(address(epochManager), 4);

        uint balanceaddr = floor.balanceOf(address(this));

        veFloor.withdraw();

        assertEq(floor.balanceOf(address(this)), balanceaddr + 100 ether);

        (,, uint amount) = veFloor.depositors(address(this));
        assertEq(amount, 0);
        assertEq(veFloor.balanceOf(address(this)), 0);
        assertEq(veFloor.votingPowerOf(address(this)), 0);
    }

    function test_ShouldWithdrawUsersDepositAndSentTokensToOtherAddress() external {
        veFloor.deposit(100 ether, 1);

        setCurrentEpoch(address(epochManager), 4);

        uint balanceaddr = floor.balanceOf(address(this));
        uint balanceAddr1 = floor.balanceOf(alice);

        veFloor.withdrawTo(alice);

        assertEq(floor.balanceOf(address(this)), balanceaddr);
        assertEq(floor.balanceOf(alice), balanceAddr1 + 100 ether);

        (,, uint amount) = veFloor.depositors(address(this));
        assertEq(amount, 0);

        assertEq(veFloor.balanceOf(address(this)), 0);
        assertEq(veFloor.votingPowerOf(address(this)), 0);
    }

    function test_ShouldNotTakeDepositWithLockMoreThanMaximum() external {
        vm.expectRevert('Invalid epoch index');
        veFloor.deposit(50 ether, 7);
    }

    function test_ShouldWithdrawBeforeUnlockTime() external {
        veFloor.deposit(50 ether, 1);

        vm.expectRevert(VeFloorStaking.UnlockTimeHasNotCome.selector);
        veFloor.withdraw();
    }

    function test_ShouldEmergencyWithdraw() external {
        veFloor.deposit(50 ether, 1);
        uint balanceaddr = floor.balanceOf(address(this));
        assertEq(veFloor.emergencyExit(), false);

        veFloor.setEmergencyExit(true);
        veFloor.withdraw();

        assertEq(veFloor.emergencyExit(), true);
        assertEq(floor.balanceOf(address(this)), balanceaddr + 50 ether);
    }

    function test_ShouldNotSetEmergencyExitIfCallerIsNotTheOwner() external {
        vm.expectRevert('Ownable: caller is not the owner');
        vm.startPrank(alice);
        veFloor.setEmergencyExit(true);
        vm.stopPrank();
    }

    function test_EarlyWithdrawToShouldNotWorkAfterUnlockTime() external {
        veFloor.deposit(1 ether, MAX_EPOCH_INDEX - 1);
        setCurrentEpoch(address(epochManager), 26);

        vm.expectRevert(VeFloorStaking.StakeUnlocked.selector);
        veFloor.earlyWithdrawTo(address(this), 1, 1);
    }

    function test_EarlyWithdrawToShouldNotWorkWhenEmergencyExitIsSet() external {
        veFloor.deposit(1 ether, MAX_EPOCH_INDEX - 1);
        veFloor.setEmergencyExit(true);

        vm.expectRevert(VeFloorStaking.StakeUnlocked.selector);
        veFloor.earlyWithdrawTo(address(this), 1, 1);
    }

    function test_EarlyWithdrawToShouldNotWorkWhenMinReturnIsNotMet() external {
        veFloor.deposit(1 ether, MAX_EPOCH_INDEX - 1);

        vm.expectRevert(VeFloorStaking.MinReturnIsNotMet.selector);
        veFloor.earlyWithdrawTo(address(this), 1 ether, 1);
    }

    function test_EarlyWithdrawToShouldNotWorkWhenMaxLossIsNotMet() external {
        veFloor.deposit(1 ether, MAX_EPOCH_INDEX - 1);

        vm.expectRevert(VeFloorStaking.MaxLossIsNotMet.selector);
        veFloor.earlyWithdrawTo(address(this), 0, 1);
    }

    function test_EarlyWithdrawToShouldNotWorkWhenLossIsTooBig() external {
        // Set our max loss ratio as 10% (9 decimal accuracy)
        veFloor.setMaxLossRatio(1_00000000);

        veFloor.deposit(1 ether, MAX_EPOCH_INDEX);

        vm.expectRevert(VeFloorStaking.LossIsTooBig.selector);
        veFloor.earlyWithdrawTo(address(this), 0, 1 ether);
    }

    function test_EarlyWithdrawToShouldWithdrawWithLoss() external {
        // Deposit with a 24 week lock
        veFloor.deposit(1 ether, MAX_EPOCH_INDEX);

        // Move our epoch forward to 20 weeks
        setCurrentEpoch(address(epochManager), 10);

        // Set Alice to receive fees
        veFloor.setFeeReceiver(alice);

        // Calculate our returned amount and loss
        (uint loss,, bool canWithdraw) = veFloor.earlyWithdrawLoss(address(this));
        assertTrue(canWithdraw);

        // Store our pre-tx balances
        uint balanceAddrBefore = floor.balanceOf(address(this));
        uint balanceAddr1Before = floor.balanceOf(alice);

        // Withdraw early ensuring we get at least 1 wei, and lose at most 0.2 tokens
        veFloor.earlyWithdrawTo(address(this), 1, 0.2 ether);

        assertEq(floor.balanceOf(alice), balanceAddr1Before + loss);
        assertEq(floor.balanceOf(address(this)), balanceAddrBefore + 1 ether - loss);
    }

    function test_EarlyWithdrawToShouldDecreaseLossWithTime(uint _deposit) external {
        vm.assume(_deposit >= 1 ether);
        vm.assume(_deposit <= 100 ether);

        veFloor.deposit(_deposit, MAX_EPOCH_INDEX);

        // Loop through all possible epoch locks, ensuring that the upper value will
        // always be within range. We then compare that the loss from the later epoch
        // will always be less than the former epoch.
        for (uint i; i < 12; ++i) {
            setCurrentEpoch(address(epochManager), i);
            (uint a,,) = veFloor.earlyWithdrawLoss(address(this));

            setCurrentEpoch(address(epochManager), i + 1);
            (uint b,,) = veFloor.earlyWithdrawLoss(address(this));

            assertLt(b, a);
        }
    }

    function test_CanExemptCallerFromEarlyWithdrawFees() external {
        // Lock 1 token for 24 weeks
        veFloor.deposit(1 ether, MAX_EPOCH_INDEX);

        // Shift our epoch to 12 weeks
        setCurrentEpoch(address(epochManager), 6);

        // Set Alice to receive fees
        veFloor.setFeeReceiver(alice);

        // Exempt this test from being charged fees
        veFloor.addEarlyWithdrawFeeExemption(address(this), true);

        // Store our pre-tx balances
        uint balanceAddrBefore = floor.balanceOf(address(this));
        uint balanceAddr1Before = floor.balanceOf(alice);

        // Withdraw early ensuring we get at least 1 wei, and lose at most 0.2 tokens
        veFloor.earlyWithdrawTo(address(this), 1, 0.2 ether);

        // Confirm that no fees were sent to our receiver
        assertEq(floor.balanceOf(alice), balanceAddr1Before);
        assertAlmostEqual(floor.balanceOf(address(this)), balanceAddrBefore + 1 ether, 1e4);
    }

    function _testEarlyWithdrawLoss(uint _epoch, uint _loss, uint _ret, bool _canWithdraw) internal {
        setCurrentEpoch(address(epochManager), _epoch);
        (uint loss, uint ret, bool canWithdraw) = veFloor.earlyWithdrawLoss(address(this));

        if (_loss != 0) {
            assertAlmostEqual(loss, _loss, MAX_EARLY_WITHDRAW_INACCURACY);
        } else {
            assertEq(loss, _loss);
        }

        if (_ret != 0) {
            assertAlmostEqual(ret, _ret, MAX_EARLY_WITHDRAW_INACCURACY);
        } else {
            assertEq(ret, _ret);
        }

        assertEq(canWithdraw, _canWithdraw);
    }

    function test_CanDetermineEarlyWithdrawLossAtFullStakeDuration(uint _deposit) external {
        // Set a range that would offer a reasonable deposit and below the user balance
        vm.assume(_deposit >= 1 ether);
        vm.assume(_deposit <= 100 ether);

        veFloor.deposit(_deposit, MAX_EPOCH_INDEX);

        // After no epochs have passed, all funds should be lost
        _testEarlyWithdrawLoss(0, _deposit, 0, true);

        // Loop through all epochs between point of lock and point of completion
        for (uint i = 1; i < 12; ++i) {
            _testEarlyWithdrawLoss(i, _deposit * (12 - i) / 12, _deposit * i / 12, true);
        }

        // At lock expiry, and subsequent epochs, we should have nothing lost and the
        // full deposit available.
        for (uint i = 12; i < 24; ++i) {
            _testEarlyWithdrawLoss(i, 0, _deposit, true);
        }
    }

    function test_CanDetermineEarlyWithdrawLossAtPartialStakeDuration(uint _deposit) external {
        // Set a range that would offer a reasonable deposit and below the user balance
        vm.assume(_deposit >= 1 ether);
        vm.assume(_deposit <= 100 ether);

        veFloor.deposit(_deposit, MAX_EPOCH_INDEX - 1);

        _testEarlyWithdrawLoss(0, _deposit / 2, _deposit / 2, true);

        for (uint i; i < 8; ++i) {
            _testEarlyWithdrawLoss(i, (_deposit / 2) * (12 - i) / 12, (_deposit / 2) + (_deposit * i / 12), true);
        }

        // At lock expiry, and subsequent epochs, we should have nothing lost and the
        // full deposit available.
        for (uint i = 8; i < 16; ++i) {
            _testEarlyWithdrawLoss(i, 0, _deposit, true);
        }
    }

    // Example 1 : Lock for 8 epochs, call refresh with 0 epochs passed. Should not change.
    function test_CanRefreshLock_1(uint160 _startEpoch) external {
        // Set our current epoch to our test value
        setCurrentEpoch(address(epochManager), _startEpoch);

        // Set our voting contracts. The actual address does not matter, as we only need to
        // use it to prank the caller.
        veFloor.setVotingContracts(address(1), address(2));

        veFloor.deposit(1 ether, 2);
        (uint160 startEpoch, uint8 epochCount, uint88 amount) = veFloor.depositors(address(this));
        assertEq(startEpoch, _startEpoch);
        assertEq(epochCount, 8);
        assertEq(amount, 1 ether);
        assertEq(veFloor.votingPowerOf(address(this)), _calculateTwoThirds(1 ether));

        vm.prank(address(1));
        veFloor.refreshLock(address(this));

        (startEpoch, epochCount, amount) = veFloor.depositors(address(this));
        assertEq(startEpoch, _startEpoch);
        assertEq(epochCount, 8);
        assertEq(amount, 1 ether);
        assertEq(veFloor.votingPowerOf(address(this)), _calculateTwoThirds(1 ether));
    }

    // Example 2 : Lock for 8 epochs, call refresh with less than 8 epochs passed. Should not change.
    function test_CanRefreshLock_2(uint160 _startEpoch, uint8 _epochShift) external {
        // Ensure we don't get value overflow for our starting epoch
        vm.assume(_startEpoch < type(uint160).max - 8);

        // Test for all values under the lock limit
        vm.assume(_epochShift < 8);

        // Set our current epoch to our test value
        setCurrentEpoch(address(epochManager), _startEpoch);

        // Set our voting contracts. The actual address does not matter, as we only need to
        // use it to prank the caller.
        veFloor.setVotingContracts(address(1), address(2));

        veFloor.deposit(1 ether, 2);
        (uint160 startEpoch, uint8 epochCount, uint88 amount) = veFloor.depositors(address(this));
        assertEq(startEpoch, _startEpoch);
        assertEq(epochCount, 8);
        assertEq(amount, 1 ether);
        assertEq(veFloor.votingPowerOf(address(this)), _calculateTwoThirds(1 ether));

        // Move our epoch forward after the deposit
        setCurrentEpoch(address(epochManager), _startEpoch + _epochShift);

        vm.prank(address(1));
        veFloor.refreshLock(address(this));

        uint expectedStartEpoch = (_epochShift == 7) ? _startEpoch + 1 : _startEpoch;

        (startEpoch, epochCount, amount) = veFloor.depositors(address(this));
        assertEq(startEpoch, expectedStartEpoch);
        assertEq(epochCount, 8);
        assertEq(amount, 1 ether);
        assertEq(veFloor.votingPowerOf(address(this)), _calculateTwoThirds(1 ether));
    }

    // Example 3 : Lock for 8 epochs, call refresh with 8 epochs passed. Should change.
    function test_CanRefreshLock_3(uint160 _startEpoch) external {
        // Ensure we don't get value overflow for our starting epoch
        vm.assume(_startEpoch < type(uint160).max - 8);

        // Set our current epoch to our test value
        setCurrentEpoch(address(epochManager), _startEpoch);

        // Set our voting contracts. The actual address does not matter, as we only need to
        // use it to prank the caller.
        veFloor.setVotingContracts(address(1), address(2));

        veFloor.deposit(1 ether, 2);
        (uint160 startEpoch, uint8 epochCount, uint88 amount) = veFloor.depositors(address(this));
        assertEq(startEpoch, _startEpoch);
        assertEq(epochCount, 8);
        assertEq(amount, 1 ether);
        assertEq(veFloor.votingPowerOf(address(this)), _calculateTwoThirds(1 ether));

        // Move our epoch forward after the deposit
        setCurrentEpoch(address(epochManager), _startEpoch + 8);

        vm.prank(address(1));
        veFloor.refreshLock(address(this));

        (startEpoch, epochCount, amount) = veFloor.depositors(address(this));
        assertEq(startEpoch, epochManager.currentEpoch() - 6);
        assertEq(epochCount, 8);
        assertEq(amount, 1 ether);
        assertEq(veFloor.votingPowerOf(address(this)), _calculateTwoThirds(1 ether));
    }

    // Example 4 : Lock for 8 epochs, call refresh with more than 8 epochs passed. Should change.
    function test_CanRefreshLock_4(uint160 _startEpoch, uint8 _epochShift) external {
        // Ensure we don't get value overflow for our starting epoch
        vm.assume(_startEpoch < type(uint160).max - type(uint8).max);

        // Ensure we shift more than 8 epochs, but not over the uint160 cap
        vm.assume(_epochShift > 8);

        // Set our current epoch to our test value
        setCurrentEpoch(address(epochManager), _startEpoch);

        // Set our voting contracts. The actual address does not matter, as we only need to
        // use it to prank the caller.
        veFloor.setVotingContracts(address(1), address(2));

        veFloor.deposit(1 ether, 2);
        (uint160 startEpoch, uint8 epochCount, uint88 amount) = veFloor.depositors(address(this));
        assertEq(startEpoch, _startEpoch);
        assertEq(epochCount, 8);
        assertEq(amount, 1 ether);
        assertEq(veFloor.votingPowerOf(address(this)), _calculateTwoThirds(1 ether));

        // Move our epoch forward after the deposit
        setCurrentEpoch(address(epochManager), _startEpoch + _epochShift);

        vm.prank(address(1));
        veFloor.refreshLock(address(this));

        (startEpoch, epochCount, amount) = veFloor.depositors(address(this));
        assertEq(startEpoch, epochManager.currentEpoch() - 6);
        assertEq(epochCount, 8);
        assertEq(amount, 1 ether);
        assertEq(veFloor.votingPowerOf(address(this)), _calculateTwoThirds(1 ether));
    }

    function test_CannotRefreshLockFromUnknownCaller(address caller) external {
        // Set our voting contracts to specific addresses
        veFloor.setVotingContracts(address(1), address(2));

        // Ensure that the caller is not one of the voting contracts that we defined
        vm.assume(caller != address(1));
        vm.assume(caller != address(2));

        // Prank call as the random address and confirm that it is reverted
        vm.prank(caller);
        vm.expectRevert('Invalid caller');
        veFloor.refreshLock(address(this));
    }

    /**
     * Tests that a user can deposit for a second time, as long as the duration of the total
     * staking period is the same or greater.
     *
     * This means that a user can stake for a shorter amount of time, as long as the ending
     * lock time is greater or equal that the existing one.
     */
    function test_CanDepositTwiceAsLongAsNewDurationIsGreaterOrEqualToRemaining(
        uint8 firstIndex,
        uint8 secondIndex,
        uint128 _startEpoch,
        uint128 _intermediaryEpoch
    ) public {
        // Map our epochs to uint
        uint startEpoch = uint(_startEpoch);
        uint intermediaryEpoch = uint(_intermediaryEpoch);

        // Set our expected index range
        vm.assume(firstIndex <= MAX_EPOCH_INDEX);
        vm.assume(secondIndex <= MAX_EPOCH_INDEX);

        // Ensure our intermediary is >= the start epoch
        vm.assume(intermediaryEpoch >= startEpoch);

        // Set our initial epoch
        setCurrentEpoch(address(epochManager), startEpoch);

        // Make an initial deposit of a set index
        veFloor.deposit(10 ether, firstIndex);

        // Update the current epoch
        setCurrentEpoch(address(epochManager), intermediaryEpoch);

        // Determine if this second deposit should fail
        if (startEpoch + veFloor.LOCK_PERIODS(firstIndex) > intermediaryEpoch + veFloor.LOCK_PERIODS(secondIndex)) {
            vm.expectRevert('Cannot stake less epochs');
        }

        // Make another deposit of another set index
        veFloor.deposit(10 ether, secondIndex);
    }

    function _assertBalances(address _account, uint _balance, uint _epoch) internal {
        assertEq(veFloor.votingPowerAt(_account, _epoch), _balance);
    }

    function _calculateTwoThirds(uint i) internal pure returns (uint) {
        return i * 2 / 3;
    }
}<|MERGE_RESOLUTION|>--- conflicted
+++ resolved
@@ -70,7 +70,6 @@
         assertEq(veFloor.votingPowerAt(address(this), 104), 100 ether);
     }
 
-<<<<<<< HEAD
     function test_ShouldIncreaseUnlockTimeForDeposit(uint128 initialAmount, uint128 topupAmount) external {
         // Ensure that our initial amount is a value we can calculate power from
         vm.assume(initialAmount > 1 ether);
@@ -79,41 +78,24 @@
         vm.assume(uint(initialAmount) + topupAmount < 100 ether);
 
         // Deposit our initial
-        veFloor.deposit(initialAmount, 3);
-=======
-    function test_ShouldIncreaseUnlockTimeForDeposit() external {
-        veFloor.deposit(100 ether, 2);
->>>>>>> 5ec3ffda
+        veFloor.deposit(initialAmount, 2);
 
         setCurrentEpoch(address(epochManager), 2);
 
         (uint160 epochStart, uint8 epochCount, uint88 amount) = veFloor.depositors(address(this));
         assertEq(epochStart, 0);
-<<<<<<< HEAD
-        assertEq(epochCount, 12);
+        assertEq(epochCount, 8);
         assertEq(amount, initialAmount);
 
         assertEq(veFloor.votingPowerOf(address(this)), initialAmount / 2);
-=======
-        assertEq(epochCount, 8);
-        assertEq(amount, 100 ether);
-
-        assertEq(veFloor.votingPowerOf(address(this)), _calculateTwoThirds(100 ether));
->>>>>>> 5ec3ffda
 
         /// Audit Note - May be good to check with non zero here to ensure amount goes up
         veFloor.deposit(topupAmount, MAX_EPOCH_INDEX);
 
         (epochStart, epochCount, amount) = veFloor.depositors(address(this));
         assertEq(epochStart, 2);
-<<<<<<< HEAD
-        assertEq(epochCount, 24);
+        assertEq(epochCount, 12);
         assertEq(amount, initialAmount + topupAmount);
-=======
-        assertEq(epochCount, 12);
-        assertEq(amount, 100 ether);
->>>>>>> 5ec3ffda
-
         assertEq(veFloor.votingPowerOf(address(this)), initialAmount + topupAmount);
     }
 
@@ -126,19 +108,15 @@
 
         // Deposit for 8 epochs
         veFloor.deposit(100 ether, 2);
-<<<<<<< HEAD
 
         // Confirm that our balance has increased by 100 ether
         assertEq(floor.balanceOf(address(this)), floorBalance - 100 ether);
 
-        epochManager.setCurrentEpoch(2);
-=======
         setCurrentEpoch(address(epochManager), 2);
->>>>>>> 5ec3ffda
 
         veFloor.earlyWithdrawTo(address(this), 0 ether, 100 ether);
 
-        /// Audit Note - Should be checking the amount received is correct.
+        // Checking the amount received is correct.
         assertEq(floor.balanceOf(address(this)), floorBalance);
 
         (uint160 epochStart, uint8 epochCount, uint88 amount) = veFloor.depositors(address(this));
