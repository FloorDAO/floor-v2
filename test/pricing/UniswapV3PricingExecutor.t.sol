// SPDX-License-Identifier: MIT

pragma solidity ^0.8.0;

import {UniswapV3PricingExecutor, UnknownUniswapPool} from '@floor/pricing/UniswapV3PricingExecutor.sol';
import {FLOOR} from '@floor/tokens/Floor.sol';

import {FloorTest} from '../utilities/Environments.sol';

/**
 * For this test we will want to implement Forge forking cheatcode to ensure
 * our tests run at a specific block number. This will ensure that we can
 * assert our response values without variance.
 *
 * https://book.getfoundry.sh/forge/fork-testing#forking-cheatcodes
 */
contract UniswapV3PricingExecutorTest is FloorTest {
    UniswapV3PricingExecutor executor;

    /// Store our mainnet fork information
    uint internal constant BLOCK_NUMBER = 16_075_930;

    address internal UNISWAP_FACTORY = 0x1F98431c8aD98523631AE4a59f267346ea31F984;

    address internal FLOORV1 = 0xf59257E961883636290411c11ec5Ae622d19455e; // 9 decimals
    address internal UNKNOWN = 0x0000000000000000000000000000000000000064;
    address internal USDC = 0xA0b86991c6218b36c1d19D4a2e9Eb0cE3606eB48; // 6 decimals
    address internal X2Y2 = 0x1E4EDE388cbc9F4b5c79681B7f94d36a11ABEBC9; // 18 decimals

    uint128 internal FLOORV1_ETH_PRICE = 1550575122257810; // 001550575122257810
    uint128 internal USDC_ETH_PRICE = 819268955245994; // 000819268955245994
    uint128 internal X2Y2_ETH_PRICE = 34621444139728; // 000034621444139728

    uint128 internal USDC_FLOOR_PRICE = 528364568401592303; // 0.528364568401592303
    uint128 internal X2Y2_FLOOR_PRICE = 22328130796601020; // 0.022328130796601020

    constructor() forkBlock(BLOCK_NUMBER) {}

    /**
     * Deploy our contract, set up our fork and roll the block to set up our fork.
     *
     * A number of our tests require prices to already be set in our structure. For
     * this, we will need to call `updatePrice` against a small number of test tokens.
     *
     * The `updatePrice` logic will be tested in proper scrutiny in separate tests.
     */
    function setUp() public {
        // Set up our pricing executor
        executor = new UniswapV3PricingExecutor(UNISWAP_FACTORY);
    }

    /**
     * Our name function is just a simple helper to get a name reference for the
     * executor.
     */
    function test_Name() public {
        assertEq(executor.name(), 'UniswapV3PricingExecutor');
    }

    /**
     * We need to check that we can get the stored ETH price of a token. This will be
     * the value that is returned from our `updatePrice` call and stored in the contract.
     */
    function test_ETHPriceOfToken() public {
        assertEq(executor.getETHPrice(USDC), USDC_ETH_PRICE);
    }

    /**
     * If we attempt to query an unknown token that we don't have an internal mapping
     * for, then we will expect a revert.
     */
    function test_ETHPriceOfUnknownToken() public {
        vm.expectRevert(UnknownUniswapPool.selector);
        executor.getETHPrice(UNKNOWN);
    }

    /**
     * The output of FLOOR should be the same as checking against any other token, but
     * just for the sake of completionism I've included it as it's own test.
     */
    function test_ETHPriceOfFloor() public {
        assertEq(executor.getETHPrice(FLOORV1), FLOORV1_ETH_PRICE);
    }

    /**
     * Rather than just providing a single token, we need to also be able to provide
     * an array of tokens to test against for when we want to get multiple prices in
     * a single transaction. The response in this instance will be an array of prices
     * in the same order as the addresses passed in.
     */
    function test_ETHPriceOfMultipleTokens() public {
        address[] memory tokens = new address[](3);
        tokens[0] = X2Y2;
        tokens[1] = FLOORV1;
        tokens[2] = USDC;

        uint[] memory prices = executor.getETHPrices(tokens);

        assertEq(prices[0], X2Y2_ETH_PRICE);
        assertEq(prices[1], FLOORV1_ETH_PRICE);
        assertEq(prices[2], USDC_ETH_PRICE);
    }

    /**
     * Get a gas estimate of 25 tokens.
     */
    function test_ETHPriceOfManyTokens() public {
        address[] memory tokens = new address[](25);
        for (uint i; i < 25;) {
            tokens[i] = USDC;
            unchecked {
                ++i;
            }
        }

        executor.getETHPrices(tokens);
    }

    /**
     * If we action a call with no tokens provided, then we should just expect to
     * receive an empty array.
     */
    function test_ETHPriceOfMultipleTokensWithNoTokens() public {
        address[] memory tokens = new address[](0);
        uint[] memory prices = executor.getETHPrices(tokens);
        assertEq(prices.length, 0);
    }

    /**
     * If just a single token is passed in, then this will just return the single
     * price, but in an array.
     */
    function test_ETHPriceOfMultipleTokensWithSingleTokens() public {
        address[] memory tokens = new address[](1);
        tokens[0] = FLOORV1;

        uint[] memory prices = executor.getETHPrices(tokens);

        assertEq(prices[0], FLOORV1_ETH_PRICE);
    }

    /**
     * If we have multiple tokens passed in, but there are some invalid tokens in
     * the mix, then we expect it to be reverted as we don't want to return a
     * token = 0 mapping.
     */
    function test_ETHPriceOfMultipleTokensWithPartiallyInvalidTokens() public {
        address[] memory tokens = new address[](1);
        tokens[0] = UNKNOWN;

        vm.expectRevert(UnknownUniswapPool.selector);
        executor.getETHPrices(tokens);
    }

    /**
<<<<<<< HEAD
     * Once we have an ETH price for both FLOOR and a token, then we can calculate
     * the FLOOR value of a token.
     */
    function test_FloorPriceOfToken() public {
        assertEq(executor.getFloorPrice(USDC), USDC_FLOOR_PRICE);
    }

    /**
     * If we don't have a price for a token, then we expect a revert.
     */
    function test_FloorPriceOfUnknownToken() public {
        vm.expectRevert(UnknownUniswapPool.selector);
        executor.getFloorPrice(UNKNOWN);
    }

    /**
     * We can pass multiple tokens as input in an array and we expect to get an
     * array of FLOOR prices returned, maintaining the same order as the input.
     */
    function test_FloorPriceOfMultipleTokens() public {
        address[] memory tokens = new address[](2);
        tokens[0] = X2Y2;
        tokens[1] = USDC;

        uint[] memory prices = executor.getFloorPrices(tokens);

        assertEq(prices[0], X2Y2_FLOOR_PRICE);
        assertEq(prices[1], USDC_FLOOR_PRICE);
    }

    /**
     * Get a gas estimate of 25 tokens.
     */
    function test_FloorPriceOfManyTokens() public {
        address[] memory tokens = new address[](25);
        for (uint i; i < 25;) {
            tokens[i] = USDC;
            unchecked {
                ++i;
            }
        }

        executor.getFloorPrices(tokens);
    }

    /**
     * If we are not sent any tokens, then we should just expect an empty array
     * in the response.
     */
    function test_FloorPriceOfMultipleTokensWithNoTokens() public {
        address[] memory tokens = new address[](0);
        uint[] memory prices = executor.getFloorPrices(tokens);
        assertEq(prices.length, 0);
    }

    /**
     * If just a single token is passed in, then this will just return the single
     * price, but in an array.
     */
    function test_FloorPriceOfMultipleTokensWithSingleTokens() public {
        address[] memory tokens = new address[](1);
        tokens[0] = X2Y2;

        uint[] memory prices = executor.getFloorPrices(tokens);

        assertEq(prices[0], X2Y2_FLOOR_PRICE);
    }

    /**
=======
>>>>>>> 5ec3ffda
     * We should be able to query the liquidity of a pool.
     */
    function test_CanGetTheLiquidityOfAPool() public {
        assertEq(executor.getLiquidity(X2Y2), 5_229401882323523784);
    }
}<|MERGE_RESOLUTION|>--- conflicted
+++ resolved
@@ -153,7 +153,6 @@
     }
 
     /**
-<<<<<<< HEAD
      * Once we have an ETH price for both FLOOR and a token, then we can calculate
      * the FLOOR value of a token.
      */
@@ -223,8 +222,6 @@
     }
 
     /**
-=======
->>>>>>> 5ec3ffda
      * We should be able to query the liquidity of a pool.
      */
     function test_CanGetTheLiquidityOfAPool() public {
