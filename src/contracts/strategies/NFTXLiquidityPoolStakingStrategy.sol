--- conflicted
+++ resolved
@@ -126,14 +126,6 @@
 
         // Determine the amount of yield token returned from our deposit
         amount_ = IERC20(yieldToken).balanceOf(address(this)) - startXTokenBalance;
-<<<<<<< HEAD
-=======
-
-        // Increase the user's position and the total position for the strategy
-        unchecked {
-            position[yieldToken] += amount_;
-        }
->>>>>>> fdba38c5
     }
 
     function depositErc721(uint[] calldata tokenIds, uint minWethIn, uint wethIn) external updatesPosition(yieldToken) refundsWeth {
