--- conflicted
+++ resolved
@@ -114,23 +114,4 @@
         // Emit our event to notify watchers
         emit CollectionRevoked(contractAddr);
     }
-
-<<<<<<< HEAD
-=======
-    /**
-     * Sets our {PricingExecutor} contract address. We allow this to be set to a
-     * zero-address as it prevents liquidity checks taking place.
-     */
-    function setPricingExecutor(address _pricingExecutor) external onlyRole(COLLECTION_MANAGER) {
-        pricingExecutor = IBasePricingExecutor(_pricingExecutor);
-        emit PricingExecutorUpdated(_pricingExecutor);
-    }
-
-    /**
-     * Sets our collection liqudity threshold value.
-     */
-    function setCollectionLiquidityThreshold(uint _liquidityThreshold) external onlyRole(COLLECTION_MANAGER) {
-        liquidityThreshold = _liquidityThreshold;
-    }
->>>>>>> 7bce34fe
 }