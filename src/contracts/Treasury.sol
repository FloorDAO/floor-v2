--- conflicted
+++ resolved
@@ -23,13 +23,9 @@
 /**
  * The Treasury will hold all assets.
  */
-<<<<<<< HEAD
-contract Treasury is AuthorityControl, EpochManaged, ERC1155Holder, ITreasury {
+contract Treasury is AuthorityControl, EpochManaged, ERC1155Holder, ITreasury, ReentrancyGuard {
     using SafeERC20 for IERC20;
 
-=======
-contract Treasury is AuthorityControl, EpochManaged, ERC1155Holder, ITreasury, ReentrancyGuard {
->>>>>>> 42818eea
     /// An array of sweeps that map against the epoch iteration.
     mapping(uint => Sweep) public epochSweeps;
 
