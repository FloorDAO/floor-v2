// SPDX-License-Identifier: UNLICENSED
pragma solidity ^0.8.0;

import {VeFloorStaking} from '@floor/staking/VeFloorStaking.sol';
import {NewCollectionWars} from '@floor/voting/NewCollectionWars.sol';
import {NewCollectionWarOptions} from '@floor/voting/NewCollectionWarOptions.sol';
import {SweepWars} from '@floor/voting/SweepWars.sol';
import {EpochManager} from '@floor/EpochManager.sol';
import {Treasury} from '@floor/Treasury.sol';

import {DeploymentScript} from '@floor-scripts/deployment/DeploymentScript.sol';

/**
 * Deploys our treasury actions.
 */
contract DeployEpochManager is DeploymentScript {
    function run() external deployer {
        // Load our required contract addresses
        address newCollectionWars = requireDeployment('NewCollectionWars');
<<<<<<< HEAD
        address pricingExecutor = requireDeployment('PricingExecutor');
=======
        address newCollectionWarOptions = requireDeployment('NewCollectionWarOptions');
        address nftStaking = requireDeployment('NftStaking');
>>>>>>> e231991f
        address sweepWars = requireDeployment('SweepWars');
        address payable treasury = requireDeployment('Treasury');
        address veFloorStaking = requireDeployment('VeFloorStaking');
<<<<<<< HEAD
        address voteContract = requireDeployment('VoteContract');
=======
        address voteMarket = requireDeployment('VoteMarket');
>>>>>>> e231991f

        // Deploy our epoch manager
        EpochManager epochManager = new EpochManager();

        // Set our contracts against the new epoch manager
<<<<<<< HEAD
        epochManager.setContracts(
            collectionRegistry,
            newCollectionWars,
            pricingExecutor,
            treasury,
            vaultFactory,
            voteContract,
            address(0) // voteMarket
        );

        // Assign our epoch manager to our existing contracts
        NewCollectionWars(newCollectionWars).setEpochManager(address(epochManager));
=======
        epochManager.setContracts(newCollectionWars, voteMarket);

        // Assign our epoch manager to our existing contracts
        NewCollectionWars(newCollectionWars).setEpochManager(address(epochManager));
        NewCollectionWarOptions(newCollectionWarOptions).setEpochManager(address(epochManager));
        NftStaking(nftStaking).setEpochManager(address(epochManager));
>>>>>>> e231991f
        SweepWars(sweepWars).setEpochManager(address(epochManager));
        Treasury(treasury).setEpochManager(address(epochManager));
        VeFloorStaking(veFloorStaking).setEpochManager(address(epochManager));

        // Finally, we can save our epoch manager contract address
        storeDeployment('EpochManager', address(epochManager));
    }
}<|MERGE_RESOLUTION|>--- conflicted
+++ resolved
@@ -1,6 +1,8 @@
 // SPDX-License-Identifier: UNLICENSED
 pragma solidity ^0.8.0;
 
+import {VoteMarket} from '@floor/bribes/VoteMarket.sol';
+import {NftStaking} from '@floor/staking/NftStaking.sol';
 import {VeFloorStaking} from '@floor/staking/VeFloorStaking.sol';
 import {NewCollectionWars} from '@floor/voting/NewCollectionWars.sol';
 import {NewCollectionWarOptions} from '@floor/voting/NewCollectionWarOptions.sol';
@@ -17,49 +19,27 @@
     function run() external deployer {
         // Load our required contract addresses
         address newCollectionWars = requireDeployment('NewCollectionWars');
-<<<<<<< HEAD
-        address pricingExecutor = requireDeployment('PricingExecutor');
-=======
         address newCollectionWarOptions = requireDeployment('NewCollectionWarOptions');
         address nftStaking = requireDeployment('NftStaking');
->>>>>>> e231991f
         address sweepWars = requireDeployment('SweepWars');
         address payable treasury = requireDeployment('Treasury');
         address veFloorStaking = requireDeployment('VeFloorStaking');
-<<<<<<< HEAD
-        address voteContract = requireDeployment('VoteContract');
-=======
         address voteMarket = requireDeployment('VoteMarket');
->>>>>>> e231991f
 
         // Deploy our epoch manager
         EpochManager epochManager = new EpochManager();
 
         // Set our contracts against the new epoch manager
-<<<<<<< HEAD
-        epochManager.setContracts(
-            collectionRegistry,
-            newCollectionWars,
-            pricingExecutor,
-            treasury,
-            vaultFactory,
-            voteContract,
-            address(0) // voteMarket
-        );
-
-        // Assign our epoch manager to our existing contracts
-        NewCollectionWars(newCollectionWars).setEpochManager(address(epochManager));
-=======
         epochManager.setContracts(newCollectionWars, voteMarket);
 
         // Assign our epoch manager to our existing contracts
         NewCollectionWars(newCollectionWars).setEpochManager(address(epochManager));
         NewCollectionWarOptions(newCollectionWarOptions).setEpochManager(address(epochManager));
         NftStaking(nftStaking).setEpochManager(address(epochManager));
->>>>>>> e231991f
         SweepWars(sweepWars).setEpochManager(address(epochManager));
         Treasury(treasury).setEpochManager(address(epochManager));
         VeFloorStaking(veFloorStaking).setEpochManager(address(epochManager));
+        VoteMarket(voteMarket).setEpochManager(address(epochManager));
 
         // Finally, we can save our epoch manager contract address
         storeDeployment('EpochManager', address(epochManager));
